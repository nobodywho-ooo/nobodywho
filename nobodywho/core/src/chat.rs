//! High-level chat API for conversational AI with tool calling support.
//!
//! This module provides an ergonomic interface for chat-based interactions with language models,
//! including support for streaming responses, tool calling, and conversation management.
//!
//! # Quick Start
//!
//! ```
//! use nobodywho::chat::ChatBuilder;
//! use nobodywho::llm;
//!
//! # async fn example() -> Result<(), Box<dyn std::error::Error>> {
//! let model = llm::get_model("model.gguf", true)?;
//!
//! let chat = ChatBuilder::new(model)
//!     .with_system_prompt("You are a helpful assistant")
//!     .build();
//!
//! let response = chat.ask("Hello!").completed();
//! # Ok(())
//! # }
//! ```

use crate::chat_state::{self, Role};
use crate::chat_state::{ChatState, Message};
use crate::errors::{
    ChatWorkerError, DecodingError, FromModelError, GenerateResponseError, InferenceError,
    InitWorkerError, RenderError, SayError, ShiftError, WrappedResponseError,
};
use crate::llm::{self};
use crate::llm::{GlobalInferenceLockToken, GLOBAL_INFERENCE_LOCK};
use crate::llm::{Worker, WriteOutput};
use crate::sampler_config::{SamplerConfig, ShiftStep};
use llama_cpp_2::model::{AddBos, Special};
use llama_cpp_2::sampling::LlamaSampler;
use llama_cpp_2::token::LlamaToken;
use llama_cpp_2::{context::params::LlamaPoolingType, model::LlamaModel};
use std::cmp::min;
use std::sync::atomic::AtomicBool;
use std::sync::{Arc, MutexGuard};
use tracing::{debug, error, info, trace, trace_span, warn};

// PARALLELISM

///
/// Configuration for chat sessions.
///
/// This struct groups all the settings needed to initialize a chat worker.
/// Use [`ChatBuilder`] for a more ergonomic way to configure these settings.
pub struct ChatConfig {
    /// Available tools for the model to use.
    pub tools: Vec<Tool>,
    /// Context window size.
    pub n_ctx: u32,
    /// System prompt for the chat session.
    pub system_prompt: String,
    /// Whether to allow thinking mode during inference.
    pub allow_thinking: bool,
<<<<<<< HEAD
    /// Sampler configuration
    pub sampler: SamplerConfig,
=======
    /// Sampler configuration for inference.
    pub sampler_config: SamplerConfig,
>>>>>>> 0996e23f
}

impl Default for ChatConfig {
    fn default() -> Self {
        Self {
            n_ctx: 4096,
            allow_thinking: true,
            system_prompt: String::new(),
            tools: Vec::new(),
<<<<<<< HEAD
            sampler: SamplerConfig::default(),
=======
            sampler_config: SamplerConfig::default(),
>>>>>>> 0996e23f
        }
    }
}

/// Builder for creating a [`ChatHandle`] with a fluent API.
///
/// # Example
/// ```
/// use nobodywho::chat::{ChatBuilder, Tool};
/// use nobodywho::llm;
/// use std::sync::Arc;
///
/// # fn example() -> Result<(), Box<dyn std::error::Error>> {
/// let model = llm::get_model("model.gguf", true)?;
///
/// let my_tool = Tool::new(
///     "example".to_string(),
///     "Example tool".to_string(),
///     serde_json::json!({}),
///     Arc::new(|_| "result".to_string())
/// );
///
/// let chat = ChatBuilder::new(model)
///     .with_context_size(4096)
///     .with_system_prompt("You're a helpful assistant")
///     .with_tool(my_tool)
///     .build();
/// # Ok(())
/// # }
/// ```
pub struct ChatBuilder {
    model: Arc<LlamaModel>,
    config: ChatConfig,
}

impl ChatBuilder {
    /// Create a new chat builder with a model.
    pub fn new(model: Arc<LlamaModel>) -> Self {
        Self {
            model,
            config: ChatConfig::default(),
        }
    }

    /// Set the context size for the chat session.
    pub fn with_context_size(mut self, n_ctx: u32) -> Self {
        self.config.n_ctx = n_ctx;
        self
    }

    /// Set the system prompt for the chat session.
    pub fn with_system_prompt<S: Into<String>>(mut self, prompt: S) -> Self {
        self.config.system_prompt = prompt.into();
        self
    }

    /// Add a tool that the model can use.
    pub fn with_tool(mut self, tool: Tool) -> Self {
        self.config.tools.push(tool);
        self
    }

    /// Add multiple tools that the model can use.
    pub fn with_tools(mut self, tools: Vec<Tool>) -> Self {
        self.config.tools.extend(tools);
        self
    }

    /// Allow thinking mode during inference.
    pub fn with_allow_thinking(mut self, allow_thinking: bool) -> Self {
        self.config.allow_thinking = allow_thinking;
        self
    }

<<<<<<< HEAD
    /// Set a custom sampler configuration
    pub fn with_sampler(mut self, sampler: SamplerConfig) -> Self {
        self.config.sampler = sampler;
        self
    }

    /// Build the chat handle and start the background worker.
=======
    /// Build a blocking chat handle and start the background worker.
>>>>>>> 0996e23f
    pub fn build(self) -> ChatHandle {
        ChatHandle::new(self.model, self.config)
    }

    /// Build an async chat handle and start the background worker.
    pub fn build_async(self) -> ChatHandleAsync {
        ChatHandleAsync::new(self.model, self.config)
    }
}

/// Interact with a ChatWorker in a blocking manner.
///
/// Use [`ChatBuilder`] to create a new instance with a fluent API.
pub struct ChatHandle {
    msg_tx: std::sync::mpsc::Sender<ChatMsg>,
    should_stop: Arc<AtomicBool>,
}

impl ChatHandle {
    /// Create a new chat handle directly. Consider using [`ChatBuilder`] for a more ergonomic API.
    pub fn new(model: Arc<LlamaModel>, config: ChatConfig) -> Self {
        let (msg_tx, msg_rx) = std::sync::mpsc::channel();

        let should_stop = Arc::new(AtomicBool::new(false));
        let should_stop_clone = Arc::clone(&should_stop);

        std::thread::spawn(move || {
            let Ok(mut worker_state) = Worker::new_chat_worker(&model, config, should_stop_clone)
            else {
                return error!("Could not set up the worker initial state");
            };

            while let Ok(msg) = msg_rx.recv() {
                if let Err(e) = process_worker_msg(&mut worker_state, msg) {
                    return error!("Worker crashed: {e}");
                }
            }
        });

        Self {
            msg_tx,
            should_stop,
        }
    }

<<<<<<< HEAD
    /// Send a message to the model and get a stream of tokens back.
    pub fn say(&self, text: String) -> tokio::sync::mpsc::Receiver<llm::WriteOutput> {
        let (output_tx, output_rx) = tokio::sync::mpsc::channel(4096);
        let _ = self.msg_tx.send(ChatMsg::Say { text, output_tx });
=======
    /// Send a message and get a tokio channel
    /// TODO: deprecate this in favor of plain `ask` once integrations are updated
    pub fn ask_channel(
        &self,
        text: impl Into<String>,
    ) -> tokio::sync::mpsc::Receiver<llm::WriteOutput> {
        let (output_tx, output_rx) = tokio::sync::mpsc::channel(4096);
        let _ = self.msg_tx.send(ChatMsg::Ask {
            text: text.into(),
            output_tx,
        });
>>>>>>> 0996e23f
        output_rx
    }

    /// Send a message and collect tokens as they arrive.
    ///
    /// # Example
    /// ```
    /// # use nobodywho::chat::ChatHandleAsync;
    /// # async fn example(chat: &ChatHandleAsync) {
    /// let mut stream = chat.ask("Tell me a story");
    /// while let Some(token) = stream.next_token().await {
    ///     print!("{}", token);
    /// }
    /// # }
    /// ```
<<<<<<< HEAD
    pub async fn say_complete(&self, text: impl Into<String>) -> Result<String, SayError> {
        let mut rx = self.say(text.into());
=======
    pub fn ask(&self, text: impl Into<String>) -> TokenStream {
        TokenStream::new(self.ask_channel(text))
    }

    fn set_and_wait_blocking<F>(&self, make_msg: F) -> Option<()>
    where
        F: FnOnce(tokio::sync::mpsc::Sender<()>) -> ChatMsg,
    {
        let (output_tx, mut output_rx) = tokio::sync::mpsc::channel(1);
        let msg = make_msg(output_tx);
        let _ = self.msg_tx.send(msg);
        // block until processed
        output_rx.blocking_recv()
    }

    /// Reset the chat conversation with a new system prompt and tools.
    pub fn reset_chat(&self, system_prompt: String, tools: Vec<Tool>) {
        let (output_tx, mut output_rx) = tokio::sync::mpsc::channel(1);
        let _ = self.msg_tx.send(ChatMsg::ResetChat {
            system_prompt,
            tools,
            output_tx,
        });

        // block until chat has reset
        let _ = output_rx.blocking_recv();
    }

    /// Update the available tools for the model to use.
    pub fn set_tools(&self, tools: Vec<Tool>) -> Result<(), crate::errors::SetterError> {
        self.set_and_wait_blocking(|output_tx| ChatMsg::SetTools { tools, output_tx })
            .ok_or(crate::errors::SetterError::SetterError("set_tools".into()))
    }

    /// Update whether the model should use thinking mode during inference.
    pub fn set_allow_thinking(
        &self,
        allow_thinking: bool,
    ) -> Result<(), crate::errors::SetterError> {
        self.set_and_wait_blocking(|output_tx| ChatMsg::SetThinking {
            allow_thinking,
            output_tx,
        })
        .ok_or(crate::errors::SetterError::SetterError(
            "set_allow_thinking".into(),
        ))
    }
>>>>>>> 0996e23f

    /// Update the sampler configuration for inference.
    pub fn set_sampler_config(
        &self,
        sampler_config: SamplerConfig,
    ) -> Result<(), crate::errors::SetterError> {
        self.set_and_wait_blocking(|output_tx| ChatMsg::SetSamplerConfig {
            sampler_config,
            output_tx,
        })
        .ok_or(crate::errors::SetterError::SetterError(
            "set_sampler_config".into(),
        ))
    }

    /// Stop the current generation if one is in progress.
    pub fn stop_generation(&self) {
        self.should_stop
            .store(true, std::sync::atomic::Ordering::Relaxed);
    }

    /// Get a receiver for the chat history (lower-level API).
    pub fn get_chat_history(
        &self,
    ) -> Result<Vec<crate::chat_state::Message>, crate::errors::GetterError> {
        let (output_tx, mut output_rx) = tokio::sync::mpsc::channel(1);
        let _ = self.msg_tx.send(ChatMsg::GetChatHistory { output_tx });
        output_rx
            .blocking_recv()
            .ok_or(crate::errors::GetterError::GetterError(
                "get_chat_history".into(),
            ))
    }

    /// Set the chat history (lower-level API).
    pub fn set_chat_history(
        &self,
        messages: Vec<crate::chat_state::Message>,
    ) -> Result<(), crate::errors::SetterError> {
        self.set_and_wait_blocking(|output_tx| ChatMsg::SetChatHistory {
            messages,
            output_tx,
        })
        .ok_or(crate::errors::SetterError::SetterError(
            "set_chat_history".into(),
        ))
    }
}

/// Interact with a ChatWorker in an asynchronous manner.
///
/// Use [`ChatBuilder`] to create a new instance with a fluent API.
#[derive(Clone)]
pub struct ChatHandleAsync {
    msg_tx: std::sync::mpsc::Sender<ChatMsg>,
    should_stop: Arc<AtomicBool>,
}

impl ChatHandleAsync {
    /// Create a new chat handle directly. Consider using [`ChatBuilder`] for a more ergonomic API.
    pub fn new(model: Arc<LlamaModel>, config: ChatConfig) -> Self {
        let (msg_tx, msg_rx) = std::sync::mpsc::channel();

        let should_stop = Arc::new(AtomicBool::new(false));
        let should_stop_clone = Arc::clone(&should_stop);

        std::thread::spawn(move || {
            let Ok(mut worker_state) = Worker::new_chat_worker(&model, config, should_stop_clone)
            else {
                return error!("Could not set up the worker initial state");
            };

            while let Ok(msg) = msg_rx.recv() {
                if let Err(e) = process_worker_msg(&mut worker_state, msg) {
                    return error!("Worker crashed: {e}");
                }
            }
        });

        Self {
            msg_tx,
            should_stop,
        }
    }

    /// Send a message and get a tokio channel
    /// TODO: deprecate this in favor of plain `ask` once integrations are updated
    pub fn ask_channel(
        &self,
        text: impl Into<String>,
    ) -> tokio::sync::mpsc::Receiver<llm::WriteOutput> {
        let (output_tx, output_rx) = tokio::sync::mpsc::channel(4096);
        let _ = self.msg_tx.send(ChatMsg::Ask {
            text: text.into(),
            output_tx,
        });
        output_rx
    }

    /// Send a message and collect tokens as they arrive.
    ///
    /// # Example
    /// ```
    /// # use nobodywho::chat::ChatHandleAsync;
    /// # async fn example(chat: &ChatHandleAsync) {
    /// let mut stream = chat.ask("Tell me a story");
    /// while let Some(token) = stream.next_token().await {
    ///     print!("{}", token);
    /// }
    /// # }
    /// ```
<<<<<<< HEAD
    pub fn say_stream(&self, text: impl Into<String>) -> TokenStream {
        TokenStream::new(self.say(text.into()))
=======
    pub fn ask(&self, text: impl Into<String>) -> TokenStreamAsync {
        TokenStreamAsync::new(self.ask_channel(text))
    }

    // internal helper function for async setters
    async fn set_and_wait_async<F>(&self, make_msg: F) -> Option<()>
    where
        F: FnOnce(tokio::sync::mpsc::Sender<()>) -> ChatMsg,
    {
        let (output_tx, mut output_rx) = tokio::sync::mpsc::channel(1);
        let msg = make_msg(output_tx);
        let _ = self.msg_tx.send(msg);
        // wait until processed
        output_rx.recv().await
>>>>>>> 0996e23f
    }

    /// Reset the chat conversation with a new system prompt and tools.
    pub async fn reset_chat(
        &self,
        system_prompt: String,
        tools: Vec<Tool>,
    ) -> Result<(), crate::errors::SetterError> {
        self.set_and_wait_async(|output_tx| ChatMsg::ResetChat {
            system_prompt,
            tools,
            output_tx,
        })
        .await
        .ok_or(crate::errors::SetterError::SetterError("reset_chat".into()))
    }

    /// Update the available tools for the model to use.
    pub async fn set_tools(&self, tools: Vec<Tool>) -> Result<(), crate::errors::SetterError> {
        self.set_and_wait_async(|output_tx| ChatMsg::SetTools { tools, output_tx })
            .await
            .ok_or(crate::errors::SetterError::SetterError("set_tools".into()))
    }

    /// Update whether the model should use thinking mode during inference.
    pub async fn set_allow_thinking(
        &self,
        allow_thinking: bool,
    ) -> Result<(), crate::errors::SetterError> {
        self.set_and_wait_async(|output_tx| ChatMsg::SetThinking {
            allow_thinking,
            output_tx,
        })
        .await
        .ok_or(crate::errors::SetterError::SetterError(
            "set_allow_thinking".into(),
        ))
    }

    /// Update the sampler configuration for inference.
    pub async fn set_sampler_config(
        &self,
        sampler_config: SamplerConfig,
    ) -> Result<(), crate::errors::SetterError> {
        self.set_and_wait_async(|output_tx| ChatMsg::SetSamplerConfig {
            sampler_config,
            output_tx,
        })
        .await
        .ok_or(crate::errors::SetterError::SetterError(
            "set_sampler_config".into(),
        ))
    }

    /// Update the sampler configuration for the model to use.
    pub fn set_sampler(&mut self, sampler: SamplerConfig) {
        let _ = self.msg_tx.send(ChatMsg::SetSamplerConfig { sampler });
    }

    /// Stop the current generation if one is in progress.
    pub fn stop_generation(&self) {
        self.should_stop
            .store(true, std::sync::atomic::Ordering::Relaxed);
    }

    /// Get a receiver for the chat history (lower-level API).
    pub async fn get_chat_history(
        &self,
    ) -> Result<Vec<crate::chat_state::Message>, crate::errors::GetterError> {
        let (output_tx, mut output_rx) = tokio::sync::mpsc::channel(1);
        let _ = self.msg_tx.send(ChatMsg::GetChatHistory { output_tx });
        output_rx
            .recv()
            .await
            .ok_or(crate::errors::GetterError::GetterError(
                "get_chat_history".into(),
            ))
    }

    /// Set the chat history (lower-level API).
    pub async fn set_chat_history(
        &self,
        messages: Vec<crate::chat_state::Message>,
    ) -> Result<(), crate::errors::SetterError> {
        self.set_and_wait_async(|output_tx| ChatMsg::SetChatHistory {
            messages,
            output_tx,
        })
        .await
        .ok_or(crate::errors::SetterError::SetterError(
            "set_chat_history".into(),
        ))
    }
}

/// A stream of tokens from the model.
pub struct TokenStream {
    rx: tokio::sync::mpsc::Receiver<llm::WriteOutput>,
    completed_response: Option<String>,
}

impl TokenStream {
    fn new(rx: tokio::sync::mpsc::Receiver<llm::WriteOutput>) -> Self {
        Self {
            rx,
            completed_response: None,
        }
    }

    /// Get the next token from the stream.
    pub fn next_token(&mut self) -> Option<String> {
        if self.completed_response.is_some() {
            return None;
        }

        if let Some(output) = self.rx.blocking_recv() {
            match output {
                llm::WriteOutput::Token(token) => return Some(token),
                llm::WriteOutput::Done(completed_response) => {
                    self.completed_response = Some(completed_response);
                    return None;
                }
            }
        }
        None
    }

    /// Blocks until the  entire response is completed. Does not consume the response, so this
    /// method is idempotent.
    pub fn completed(&mut self) -> String {
        loop {
            match self.next_token() {
                Some(_) => {
                    continue;
                }
                None => {
                    let resp = self
                        .completed_response
                        .clone()
                        .unwrap_or_else(|| unreachable!("This error should never be thrown. Open an issue on GitHub if you see this."));
                    return resp;
                }
            }
        }
    }
}

/// A stream of tokens from the model, async version.
pub struct TokenStreamAsync {
    rx: tokio::sync::mpsc::Receiver<llm::WriteOutput>,
    completed_response: Option<String>,
}

impl TokenStreamAsync {
    pub fn new(rx: tokio::sync::mpsc::Receiver<llm::WriteOutput>) -> Self {
        Self {
            rx,
            completed_response: None,
        }
    }

    /// Waits for the next token in the stream. Consumes the token when emitted.
    pub async fn next_token(&mut self) -> Option<String> {
        if self.completed_response.is_some() {
            return None;
        }

        if let Some(output) = self.rx.recv().await {
            match output {
                llm::WriteOutput::Token(token) => return Some(token),
                llm::WriteOutput::Done(completed_response) => {
                    self.completed_response = Some(completed_response);
                    return None;
                }
            }
        }
        None
    }

    /// Waits for the entire response to be completed. Does not consume the response, so this
    /// method is idempotent.
    pub async fn completed(&mut self) -> String {
        loop {
            match self.next_token().await {
                Some(_) => {
                    continue;
                }
                None => {
                    let resp = self
                        .completed_response
                        .clone()
                        .unwrap_or_else(|| unreachable!("This error should never be thrown. Open an issue on GitHub if you see this."));
                    return resp;
                }
            }
        }
    }
}

#[derive(Debug)]
enum ChatMsg {
    Ask {
        text: String,
        output_tx: tokio::sync::mpsc::Sender<llm::WriteOutput>,
    },
    ResetChat {
        system_prompt: String,
        tools: Vec<Tool>,
        output_tx: tokio::sync::mpsc::Sender<()>,
    },
    SetTools {
        tools: Vec<Tool>,
        output_tx: tokio::sync::mpsc::Sender<()>,
    },
    SetThinking {
        allow_thinking: bool,
        output_tx: tokio::sync::mpsc::Sender<()>,
    },
    SetSamplerConfig {
        sampler_config: SamplerConfig,
        output_tx: tokio::sync::mpsc::Sender<()>,
    },
    SetSamplerConfig {
        sampler: SamplerConfig,
    },
    GetChatHistory {
        output_tx: tokio::sync::mpsc::Sender<Vec<crate::chat_state::Message>>,
    },
    SetChatHistory {
        messages: Vec<crate::chat_state::Message>,
        output_tx: tokio::sync::mpsc::Sender<()>,
    },
}

fn process_worker_msg(
    worker_state: &mut Worker<'_, ChatWorker>,
    msg: ChatMsg,
) -> Result<(), ChatWorkerError> {
    debug!("Worker processing msg: {:?}", msg);
    match msg {
<<<<<<< HEAD
        ChatMsg::Say { text, output_tx } => {
            let callback = move |out| {
                let _ = output_tx.blocking_send(out);
            };
            worker_state.say(text, callback)?;
=======
        ChatMsg::Ask { text, output_tx } => {
            let callback = move |out| {
                let _ = output_tx.blocking_send(out);
            };
            worker_state.ask(text, callback)?;
>>>>>>> 0996e23f
        }
        ChatMsg::ResetChat {
            system_prompt,
            tools,
            output_tx,
        } => {
            worker_state.reset_chat(system_prompt, tools)?;
            let _ = output_tx.blocking_send(());
        }
        ChatMsg::SetTools { tools, output_tx } => {
            worker_state.set_tools(tools)?;
            let _ = output_tx.blocking_send(());
        }
        ChatMsg::SetThinking {
            allow_thinking,
            output_tx,
        } => {
            worker_state.set_allow_thinking(allow_thinking)?;
            let _ = output_tx.blocking_send(());
        }
        ChatMsg::SetSamplerConfig {
            sampler_config,
            output_tx,
        } => {
            worker_state.set_sampler_config(sampler_config);
            let _ = output_tx.blocking_send(());
        }
        ChatMsg::SetSamplerConfig { sampler } => {
            worker_state.set_sampler(sampler);
        }
        ChatMsg::GetChatHistory { output_tx } => {
            let _ = output_tx.blocking_send(worker_state.extra.chat_state.get_messages().to_vec());
        }
        ChatMsg::SetChatHistory {
            messages,
            output_tx,
        } => {
            worker_state.set_chat_history(messages)?;
            let _ = output_tx.blocking_send(());
        }
    };

    Ok(())
}

// TOOLS TYPE STUFF

// the callback closure isn't normally Send
// but we just cheat a little here
// so far it has been fine...
// unsafe impl Send for Tool {}

/// A tool that the model can call during conversation.
#[derive(Clone)]
pub struct Tool {
    pub name: String,
    description: String,
    json_schema: serde_json::Value,
    function: Arc<dyn Fn(serde_json::Value) -> String + Send + Sync>,
}

impl std::fmt::Debug for Tool {
    fn fmt(&self, f: &mut std::fmt::Formatter<'_>) -> std::fmt::Result {
        f.debug_struct("Tool")
            .field("name", &self.name)
            .field("description", &self.description)
            .field("json_schema", &self.json_schema)
            .field("function", &"<function>")
            .finish()
    }
}

impl Tool {
    /// Create a new tool directly. Consider using [`ToolBuilder`] for a more ergonomic API.
    pub fn new<S: Into<String>>(
        name: S,
        description: S,
        json_schema: serde_json::Value,
        function: Arc<dyn Fn(serde_json::Value) -> String + Send + Sync>,
    ) -> Self {
        Self {
            name: name.into(),
            description: description.into(),
            json_schema,
            function,
        }
    }

    fn to_chat_state_tool(&self) -> chat_state::Tool {
        chat_state::Tool {
            r#type: chat_state::ToolType::Function,
            function: chat_state::Function {
                name: self.name.clone(),
                description: self.description.clone(),
                parameters: self.json_schema.clone(),
            },
        }
    }
}

fn grammar_from_tools(tools: &[Tool]) -> Result<gbnf::Grammar, gbnf::json::JsonSchemaParseError> {
    // get a json schema that describes the tool call for each tool
    let tool_call_schemas: serde_json::Value = tools
        .iter()
        .map(|tool| {
            serde_json::json!(
                {
                    "type": "object",
                    "properties": {
                        "name": { "const": tool.name, },
                        "arguments": tool.json_schema
                    },
                    "required": ["name", "arguments"]
                }
            )
        })
        .collect();

    // a json schema that describes any of the tool calls
    let tool_call_schema = serde_json::json!(
        { "oneOf": tool_call_schemas }
    );

    // a GBNF grammar for the above
    let mut json_grammar = match gbnf::Grammar::from_json_schema(&tool_call_schema.to_string()) {
        Ok(jg) => jg,
        Err(e) => {
            warn!("Failed generating grammar for tools. Probably because of a bad json schema: {e:?}.");
            return Err(e);
        }
    };

    // optional whitespace
    let ws = gbnf::ProductionItem::NonTerminal(
        gbnf::NonTerminalSymbol { name: "ws".into() },
        gbnf::RepetitionType::One,
    );

    // wrap the newly generated grammar's root in tool calling tokens
    // e.g. <tool_call> json_grammar </tool_call>
    let tool_call_rule = gbnf::GrammarItem::Rule(gbnf::Rule {
        lhs: gbnf::NonTerminalSymbol {
            name: "toolcall".into(),
        },
        rhs: gbnf::Production {
            items: vec![
                // tool call begin
                gbnf::ProductionItem::Terminal(
                    gbnf::TerminalSymbol {
                        value: "<tool_call>".into(),
                    },
                    gbnf::RepetitionType::One,
                ),
                // optional whitespace
                ws.clone(),
                // tool call json, just refer to the grammar we made from json schema
                gbnf::ProductionItem::NonTerminal(
                    gbnf::NonTerminalSymbol {
                        name: "root".into(),
                    },
                    gbnf::RepetitionType::One,
                ),
                // optional whitespace
                ws.clone(),
                // </tool_call>
                gbnf::ProductionItem::Terminal(
                    gbnf::TerminalSymbol {
                        value: "</tool_call>".into(),
                    },
                    gbnf::RepetitionType::One,
                ),
                // optional whitespace
                ws.clone(),
            ],
        },
    });

    // one or more tool calls
    let new_root_rule = gbnf::GrammarItem::Rule(gbnf::Rule {
        lhs: gbnf::NonTerminalSymbol {
            name: "superroot".into(),
        },
        rhs: gbnf::Production {
            items: vec![gbnf::ProductionItem::NonTerminal(
                gbnf::NonTerminalSymbol {
                    name: "toolcall".into(),
                },
                gbnf::RepetitionType::OneOrMore,
            )],
        },
    });

    json_grammar.items.push(tool_call_rule);
    json_grammar.items.push(new_root_rule);

    Ok(json_grammar)
}

// TOOL CHAT WORKER

struct ChatWorker {
    chat_state: ChatState,
    should_stop: Arc<AtomicBool>,
    tools: Vec<Tool>,
    tool_grammar: Option<gbnf::Grammar>,
    sampler_config: SamplerConfig,
}

impl llm::PoolingType for ChatWorker {
    fn pooling_type(&self) -> LlamaPoolingType {
        LlamaPoolingType::None
    }
}

impl Worker<'_, ChatWorker> {
    fn new_chat_worker(
        model: &Arc<LlamaModel>,
        config: ChatConfig,
        should_stop: Arc<AtomicBool>,
    ) -> Result<Worker<'_, ChatWorker>, InitWorkerError> {
        // initialize chat state with system prompt
        let mut chat_state = ChatState::from_model_and_tools(
            model,
            config
                .tools
                .iter()
                .map(|t| t.to_chat_state_tool())
                .collect(),
        )?;
        chat_state.add_system_message(config.system_prompt);
        chat_state.set_allow_thinking(config.allow_thinking);

        let grammar = if !config.tools.is_empty() {
            grammar_from_tools(&config.tools).ok()
        } else {
            None
        };

        Worker::new_with_type(
            model,
            config.n_ctx,
            false,
            ChatWorker {
                chat_state,
                tools: config.tools,
                tool_grammar: grammar,
                sampler_config: config.sampler,
                should_stop,
                sampler_config: config.sampler_config,
            },
        )
    }

    fn should_stop(&self) -> bool {
        self.extra
            .should_stop
            .load(std::sync::atomic::Ordering::Relaxed)
    }

    fn context_shift(&mut self) -> Result<(), ShiftError> {
        info!("Context shift happens!");
        let target_token_size = (self.ctx.n_ctx() / 2) as usize;
        let mut messages = self.extra.chat_state.get_messages().to_vec();

        // Find indices to preserve
        let system_end = if matches!(messages[0].role(), Role::System) {
            1
        } else {
            0
        };
        let first_user_message_index =
            self.find_next_user_message(&messages, system_end)
                .ok_or(ShiftError::Message(
                    "No first user message in chat history".into(),
                ))?;
        let first_deletable_index = self
            .find_next_user_message(&messages, first_user_message_index + 1)
            .ok_or(ShiftError::Message("No deletable messages".into()))?; // Assuming assistant after user
        let mut last_deletable_index = self
            .find_start_of_last_n_user_messages(&messages, 2)
            .ok_or(ShiftError::Message(
                "Less than two user messages in chat history.".into(),
            ))?
            - 1;

        // Two is the smallest number of messages we can delete as we need to preserve the message structure.
        // There might be a better start guess here.
        let mut messages_to_delete = 2;

        // Delete messages until context is small enough or only essential messages are left.
        // Double the number of messages to delete each iteration. This is a simple and kind of stupid solution, as it might overshoot by a lot.
        // Plenty of optimization options here.

        loop {
            // No non-essential messages left to delete or the new context has reached desired size.
            if first_deletable_index > last_deletable_index
                || self
                    .ctx
                    .model
                    .str_to_token(
                        &self.extra.chat_state.naive_render_message_vec(&messages)?,
                        AddBos::Never,
                    )?
                    .len()
                    <= target_token_size
            {
                break;
            }
            let target_delete_index = min(
                first_deletable_index + messages_to_delete - 1,
                last_deletable_index,
            );

            // Find the first user message after target delete index and choose the message before.
            // This is to ensure that resulting chat history still follows the user then assistant format
            let delete_index = min(
                self.find_next_user_message(&messages, target_delete_index + 1)
                    .ok_or(ShiftError::Message(
                        "Could find user message supposed to be there".into(),
                    ))?
                    - 1,
                last_deletable_index,
            ); // should never fail
            messages.drain(first_deletable_index..=delete_index);
            messages_to_delete *= 2;

            let messages_deleted = delete_index - first_deletable_index + 1;

            last_deletable_index -= messages_deleted;
        }

        // update the messages in chat_state
        self.extra.chat_state.set_messages(messages);
        Ok(())
    }

    fn find_next_user_message(&self, messages: &[Message], start_index: usize) -> Option<usize> {
        messages[start_index..]
            .iter()
            .position(|msg| msg.role() == &Role::User)
            .map(|pos| pos + start_index)
    }

    fn find_start_of_last_n_user_messages(&self, messages: &[Message], n: usize) -> Option<usize> {
        let user_indices: Vec<usize> = messages
            .iter()
            .enumerate()
            .filter(|(_, msg)| msg.role() == &Role::User)
            .map(|(idx, _)| idx)
            .collect();

        if user_indices.len() >= n {
            Some(user_indices[user_indices.len() - n])
        } else {
            None
        }
    }

    // ---------- IMPORTANT ----------
    // Should only be used under a global inference lock
    // This is a safety meassure to prevent bugs from multiple
    // contexts with the same model. It might not be necessary
    // but assume it is.
    pub fn generate_response_until_done<F>(
        &mut self,
        sampler_config: SamplerConfig,
        mut respond: F,
        inference_lock_token: &MutexGuard<'_, GlobalInferenceLockToken>,
    ) -> Result<&mut Self, GenerateResponseError>
    where
        F: FnMut(WriteOutput),
    {
        // Token generation loop
        info!("Worker writing until done");

        // pre-allocating 4096 bytes for the response string
        // 4096 is a very randomly chosen number. how does this affect performance?
        let mut full_response: String = String::with_capacity(4096);
        let mut tokens_written_until_now = vec![];

        // initialize sampler
        // stateful samplers only live for one response
        let mut sampler = sampler_config.to_stateful(self.ctx.model)?;
        let mut token_bytes_vec = Vec::new();

        while !self.should_stop() {
            // Check if the context is full
            if self.n_past as u32 == self.ctx.n_ctx() {
                self.context_shift()?;
                let render_as_tokens = self.get_render_as_tokens()?;

                let (prefix_index, token_difference) = self
                    .extra
                    .chat_state
                    .find_prefix_index_and_difference_with_tokens_in_context(&render_as_tokens);

                self.remove_all_tokens_after_index_from_ctx(prefix_index)?;
                self.read_tokens(token_difference, inference_lock_token)?;
                self.read_tokens(tokens_written_until_now.clone(), inference_lock_token)?;
                // do not update tokens_in_context as this is done later by ask
            }

            // Sample next token, no need to use sampler.accept as sample already accepts the token.
            // using sampler.accept() will cause the sampler to crash when using grammar sampling.
            // https://github.com/utilityai/llama-cpp-rs/issues/604
            trace!("Applying sampler...");
            let new_token = self.sample_and_decode_next_token(&mut sampler)?;
            tokens_written_until_now.push(new_token);

            // Attempt to convert token(s) to bytes
            let token_bytes = self
                .ctx
                .model
                .token_to_bytes(new_token, Special::Tokenize)?;

            token_bytes_vec.extend(token_bytes);

            // Attempt to convert bytes to utf8 string.

            let token_str = match std::str::from_utf8(&token_bytes_vec) {
                Ok(str) => str,
                Err(_) => {
                    if token_bytes_vec.len() > 4 {
                        "�"
                    } else {
                        continue;
                    }
                }
            };

            // Basic solution to split up graphemes. If the current token bytes cannot
            // be converted into a string then we try to read more tokens till we have
            // at least four bytes. If these still cannot be converted into a string,
            // we assume that the model/sampler has produced a useless token somewhere.
            // This we currently handle by discarding all of the current bytes, but more
            // intelligent solutions could be a good idea.

            trace!(?new_token, ?token_str);
            let has_eog = self.ctx.model.is_eog_token(new_token);

            if !has_eog {
                full_response.push_str(token_str);
                trace!("Sending out token: {token_str}");
                respond(WriteOutput::Token(token_str.to_string()));
            }

            // done using token_str, so now we can clear token_bytes_vec
            token_bytes_vec.clear();

            if has_eog {
                break;
            }
        }

        // we're done!
        debug!("Sending out response: {full_response}");
        respond(WriteOutput::Done(full_response));
        Ok(self)
    }

    fn sample_and_decode_next_token(
        &mut self,
        sampler: &mut LlamaSampler,
    ) -> Result<LlamaToken, DecodingError> {
        trace!("Applying sampler...");
        let new_token: LlamaToken = sampler.sample(&self.ctx, -1);

        // batch of one
        self.small_batch.clear();
        self.small_batch.add(new_token, self.n_past, &[0], true)?;

        // llm go brr
        let decode_span = trace_span!("write decode", n_past = self.n_past);
        let decode_guard = decode_span.enter();
        self.ctx.decode(&mut self.small_batch)?;
        drop(decode_guard);
        self.n_past += 1; // keep count

        Ok(new_token)
    }

<<<<<<< HEAD
    pub fn say<F>(&mut self, text: String, respond: F) -> Result<&mut Self, SayError>
=======
    pub fn ask<F>(&mut self, text: String, respond: F) -> Result<&mut Self, SayError>
>>>>>>> 0996e23f
    where
        F: Fn(llm::WriteOutput) + Clone,
    {
        // reset the stop flag
        self.extra
            .should_stop
            .store(false, std::sync::atomic::Ordering::Relaxed);

        // TODO: this is the token used by qwen3
        //       but e.g. deepseek uses "<｜tool▁calls▁begin｜><｜tool▁call▁begin｜>" instead.
        //       we need to support multiple different tool call begin tokens
        let tool_call_begin = "<tool_call>";

        self.extra.chat_state.add_user_message(text);

<<<<<<< HEAD
        let user_sampler = self.extra.sampler_config.clone();
        let sampler =
            self.extra
                .tool_grammar
                .as_ref()
                .map_or(user_sampler.clone(), |tool_grammar| {
                    user_sampler.shift(ShiftStep::Grammar {
                        trigger_on: Some(tool_call_begin.into()),
                        root: "superroot".into(),
                        grammar: tool_grammar.to_string(),
                    })
                });
=======
        // Modify sampler with tool grammar if we have tools
        let sampler = self.extra.tool_grammar.as_ref().map_or(
            self.extra.sampler_config.clone(),
            |tool_grammar| {
                self.extra.sampler_config.clone().shift(ShiftStep::Grammar {
                    trigger_on: Some(tool_call_begin.into()),
                    root: "superroot".into(),
                    grammar: tool_grammar.to_string(),
                })
            },
        );
>>>>>>> 0996e23f

        // get the finished response
        let mut response: String = self.wrapped_update_context_and_generate_response(
            sampler.clone(),
            respond.clone(),
            tool_call_begin.into(),
        )?;

        while let Some(tool_calls) = extract_tool_calls(&response) {
            debug!("Got tool calls! {tool_calls:?}");

            self.extra.chat_state.add_tool_calls(tool_calls.clone());

            for tool_call in tool_calls {
                // find the tool
                // this is just a stupid linear search
                // but I think it's probably faster than something fancy as long as we have few tools
                // /shrug I'm happy to be wrong
                let Some(tool) = self.extra.tools.iter().find(|t| t.name == tool_call.name) else {
                    // in case the tool isn't found.
                    // I *think* this should be impossible, as long as the tool calling grammar
                    // works.
                    error!(
                        "Model triggered tool call for invalid tool name: {}",
                        tool_call.name
                    );
                    let errmsg = format!("ERROR - Invalid tool name: {}", tool_call.name);
                    self.extra.chat_state.add_tool_resp(tool_call.name, errmsg);
                    continue;
                };

                // call the tool
                let response = (tool.function)(tool_call.arguments);
                debug!(?tool_call.name, ?response);

                // add to chat history
                self.extra
                    .chat_state
                    .add_tool_resp(tool_call.name, response);
            }

            // get the finished response
            response = self.wrapped_update_context_and_generate_response(
                sampler.clone(),
                respond.clone(),
                tool_call_begin.into(),
            )?;
        }
        debug_assert!(!response.contains(tool_call_begin));
        self.extra.chat_state.add_assistant_message(response);

        // Update tokens_in_context as the model already has seen this respone
        let render_as_tokens = self.get_render_as_tokens()?;

        self.extra
            .chat_state
            .set_tokens_in_context(render_as_tokens);

        Ok(self)
    }

    fn get_render_as_tokens(&mut self) -> Result<Vec<LlamaToken>, RenderError> {
        let render_as_string = self.extra.chat_state.render_string()?;
        let render_as_tokens = self
            .ctx
            .model
            .str_to_token(&render_as_string, AddBos::Never)?;
        Ok(render_as_tokens)
    }

    fn read_tokens_and_generate_response(
        &mut self,
        tokens: Vec<LlamaToken>,
        sampler: SamplerConfig,
        wrapped_respond: impl FnMut(WriteOutput),
    ) -> Result<&mut Self, InferenceError> {
        let _gil_guard = GLOBAL_INFERENCE_LOCK.lock();
        let inference_lock_token = _gil_guard.unwrap();

        Ok(self
            .read_tokens(tokens, &inference_lock_token)?
            .generate_response_until_done(sampler, wrapped_respond, &inference_lock_token)?)
    }

    fn wrapped_update_context_and_generate_response<F>(
        &mut self,
        sampler: SamplerConfig,
        respond: F,
        tool_call_begin_token: String,
    ) -> Result<String, WrappedResponseError>
    where
        F: Fn(llm::WriteOutput) + Clone,
    {
        // Check how much of the current KVCache we can keep
        let mut render_as_tokens = self.get_render_as_tokens()?;
        if render_as_tokens.len() > self.ctx.n_ctx() as usize {
            self.context_shift()?;
            render_as_tokens = self.get_render_as_tokens()?;
        }

        let (prefix_index, token_difference) = self
            .extra
            .chat_state
            .find_prefix_index_and_difference_with_tokens_in_context(&render_as_tokens);

        self.remove_all_tokens_after_index_from_ctx(prefix_index)?;

        // wrap the response callback to keep a copy of the completed response
        // and to avoid emitting tool calls
        let (wrapped_respond, resp_receiver) = wrap_respond(respond.clone(), tool_call_begin_token);

        // llm go brrr
        self.read_tokens_and_generate_response(token_difference, sampler, wrapped_respond)?;

        // update the chat_state to match the tokens in the context.
        self.extra
            .chat_state
            .set_tokens_in_context(render_as_tokens);

        Ok(resp_receiver.recv()?)
    }

    pub fn reset_chat(
        &mut self,
        system_prompt: String,
        tools: Vec<Tool>,
    ) -> Result<(), FromModelError> {
        self.reset_context();
        self.extra.chat_state = ChatState::from_model_and_tools(
            self.ctx.model,
            tools.iter().map(|t| t.to_chat_state_tool()).collect(),
        )?;
        self.extra.tool_grammar = if !tools.is_empty() {
            grammar_from_tools(&tools).ok()
        } else {
            None
        };
        self.extra.tools = tools;
        self.extra.chat_state.add_system_message(system_prompt);
        Ok(())
    }

    pub fn set_allow_thinking(&mut self, allow_thinking: bool) -> Result<(), ChatWorkerError> {
        self.extra.chat_state.set_allow_thinking(allow_thinking);
        Ok(())
    }

    pub fn set_sampler_config(&mut self, sampler_config: SamplerConfig) {
        self.extra.sampler_config = sampler_config;
    }

    pub fn set_tools(&mut self, tools: Vec<Tool>) -> Result<(), ChatWorkerError> {
        let current_messages = self.extra.chat_state.get_messages().to_vec();
        self.extra.chat_state = ChatState::from_model_and_tools(
            self.ctx.model,
            tools.iter().map(|t| t.to_chat_state_tool()).collect(),
        )?;
        self.extra.tool_grammar = if !tools.is_empty() {
            grammar_from_tools(&tools).ok()
        } else {
            None
        };
        self.extra.tools = tools;
        self.extra.chat_state.set_messages(current_messages);
        // Reuse cached prefix
        let _gil_guard = GLOBAL_INFERENCE_LOCK.lock();
        let inference_lock_token = _gil_guard.unwrap();
        let render_as_tokens = self.get_render_as_tokens()?;
        let (prefix_index, token_difference) = self
            .extra
            .chat_state
            .find_prefix_index_and_difference_with_tokens_in_context(&render_as_tokens);

        self.remove_all_tokens_after_index_from_ctx(prefix_index)?;
        self.read_tokens(token_difference, &inference_lock_token)?;
        self.extra
            .chat_state
            .set_tokens_in_context(render_as_tokens);

        Ok(())
    }

    pub fn set_chat_history(
        &mut self,
        messages: Vec<crate::chat_state::Message>,
    ) -> Result<(), ChatWorkerError> {
        self.reset_context();
        self.extra.chat_state.set_messages(messages);

        // Reuse cached prefix

        let _gil_guard = GLOBAL_INFERENCE_LOCK.lock();
        let inference_lock_token = _gil_guard.unwrap();
        let render_as_tokens = self.get_render_as_tokens()?;
        let (prefix_index, token_difference) = self
            .extra
            .chat_state
            .find_prefix_index_and_difference_with_tokens_in_context(&render_as_tokens);

        self.remove_all_tokens_after_index_from_ctx(prefix_index)?;
        self.read_tokens(token_difference, &inference_lock_token)?;
        self.extra
            .chat_state
            .set_tokens_in_context(render_as_tokens);
        Ok(())
    }

    pub fn set_sampler(&mut self, sampler: SamplerConfig) {
        self.extra.sampler_config = sampler;
    }
}

/// wraps a response function in a closure to do two things:
/// 1. save a copy of the response (using a channel) before sending it out
/// 2. skip emitting once a tool_call_begin_token has been seen
fn wrap_respond<F>(
    respond: F,
    tool_call_begin_token: String,
) -> (
    impl FnMut(llm::WriteOutput),
    std::sync::mpsc::Receiver<String>,
)
where
    F: Fn(llm::WriteOutput),
{
    let (resp_sender, resp_receiver) = std::sync::mpsc::channel();
    let mut emitting = true;

    let wrapped_respond = move |x| {
        match &x {
            llm::WriteOutput::Token(tok) if tok == &tool_call_begin_token => {
                emitting = false;
            }
            llm::WriteOutput::Done(resp) => {
                resp_sender
                    .send(resp.clone())
                    .expect("Failed sending response");
            }
            llm::WriteOutput::Token(_) => (),
        }
        if emitting {
            respond(x)
        }
    };
    (wrapped_respond, resp_receiver)
}

fn extract_tool_calls(input: &str) -> Option<Vec<chat_state::ToolCall>> {
    // Find the start and end tags
    // TODO: these are the tokens used by qwen3
    //       but e.g. deepseek uses "<｜tool▁calls▁begin｜><｜tool▁call▁begin｜>" instead.
    //       we need to support multiple different tool call begin tokens
    let re = regex::Regex::new(r"<tool_call>([\s\S]*?)</tool_call>").expect("Invalid regex");

    let tool_calls: Vec<chat_state::ToolCall> = re
        .captures_iter(input)
        .filter_map(|cap| {
            let tool_call: Option<chat_state::ToolCall> = serde_json::from_str(cap[1].trim()).ok();
            tool_call
        })
        .collect();

    if !tool_calls.is_empty() {
        Some(tool_calls)
    } else {
        None
    }
}

#[cfg(test)]
mod tests {
    use super::*;
    use crate::test_utils;

    // Helper function to verify message structure is valid
    fn assert_valid_message_structure(messages: &[Message]) {
        for i in 1..messages.len() {
            let prev_msg = &messages[i - 1];
            let curr_msg = &messages[i];
            let prev_role = prev_msg.role();
            let curr_role = curr_msg.role();

            // Skip system message
            if prev_role == &Role::System {
                assert_eq!(curr_role, &Role::User, "After system should come user");
                continue;
            }

            // User should be followed by assistant role (either tool calls or assistant message)
            if prev_role == &Role::User {
                assert_eq!(
                    curr_role,
                    &Role::Assistant,
                    "User message should be followed by assistant role"
                );
            }

            // Assistant role: check if it's tool calls or assistant message
            if prev_role == &Role::Assistant {
                if matches!(prev_msg, Message::ToolCalls { .. }) {
                    // Tool calls should be followed by tool response
                    assert_eq!(
                        curr_role,
                        &Role::Tool,
                        "Tool calls should be followed by tool response"
                    );
                } else {
                    // Assistant message should be followed by user
                    assert_eq!(
                        curr_role,
                        &Role::User,
                        "Assistant message should be followed by user"
                    );
                }
            }

            // Tool response should be followed by either another tool response or assistant
            if prev_role == &Role::Tool {
                assert!(
                    curr_role == &Role::Tool || curr_role == &Role::Assistant,
                    "Tool response should be followed by another tool response or assistant"
                );
            }
        }
    }

    #[test]
    fn test_chat_worker() -> Result<(), Box<dyn std::error::Error>> {
        // test_utils::init_test_tracing();
        let model = test_utils::load_test_model();

        let mut worker = Worker::new_chat_worker(
            &model,
            ChatConfig {
                n_ctx: 1024,
                ..Default::default()
            },
            Arc::new(AtomicBool::new(false)),
        )?;

        let (sender, receiver) = std::sync::mpsc::channel();
        let f = move |x| {
            if let llm::WriteOutput::Done(resp) = x {
                sender.send(resp).unwrap();
            }
        };

<<<<<<< HEAD
        worker.say("What is the capital of Denmark?".to_string(), f.clone())?;
=======
        worker.ask("What is the capital of Denmark?".to_string(), f.clone())?;
>>>>>>> 0996e23f

        let resp = receiver.recv()?;
        println!("{}", resp);

        assert!(resp.contains("Copenhagen"));

<<<<<<< HEAD
        worker.say("What language do they speak there?".to_string(), f)?;
=======
        worker.ask("What language do they speak there?".to_string(), f)?;
>>>>>>> 0996e23f
        let resp = receiver.recv()?;
        println!("{}", resp);

        assert!(resp.contains("Danish"));

        Ok(())
    }

    #[test]
    fn test_reset_chat() -> Result<(), Box<dyn std::error::Error>> {
        // test_utils::init_test_tracing();
        let model = test_utils::load_test_model();
        let mut worker = Worker::new_chat_worker(
            &model,
            ChatConfig {
                system_prompt: "You're a dog. End all responses with 'woof'".into(),
                ..ChatConfig::default()
            },
            Arc::new(AtomicBool::new(false)),
        )?;

        // just a hack to get a channel back
        let (sender, receiver) = std::sync::mpsc::channel();
        let f = move |x| {
            if let llm::WriteOutput::Done(resp) = x {
                sender.send(resp).unwrap();
            }
        };

        // do it once
<<<<<<< HEAD
        worker.say("What is the capital of Denmark?".to_string(), f.clone())?;
=======
        worker.ask("What is the capital of Denmark?".to_string(), f.clone())?;
>>>>>>> 0996e23f
        let resp1 = receiver.recv()?;
        println!("{}", resp1);
        assert!(resp1.to_lowercase().contains("woof"));

        // reset
        let _ = worker.reset_chat("You're a cat. End all responses with 'meow'".into(), vec![]);

        // do it again
<<<<<<< HEAD
        worker.say("What is the capital of Denmark?".to_string(), f.clone())?;
=======
        worker.ask("What is the capital of Denmark?".to_string(), f.clone())?;
>>>>>>> 0996e23f
        let resp2 = receiver.recv()?;
        println!("{}", resp2);
        assert!(resp2.to_lowercase().contains("meow"));

        Ok(())
    }

    #[test]
    fn test_stop_mid_write() -> Result<(), Box<dyn std::error::Error>> {
        // test_utils::init_test_tracing();
        let model = test_utils::load_test_model();
        let mut worker = Worker::new_chat_worker(
            &model,
            ChatConfig {
                system_prompt: "You are a counter, only outputting numbers".into(),
                n_ctx: 1024,
                ..ChatConfig::default()
            },
            Arc::new(AtomicBool::new(false)),
        )?;
        let should_stop = worker.extra.should_stop.clone();

        // ensure that the generationworker resets the flag when creating a new response.
        should_stop.store(true, std::sync::atomic::Ordering::Relaxed);

        let (sender, receiver) = std::sync::mpsc::channel();
        let f = move |x| match x {
            llm::WriteOutput::Token(resp) => {
                if resp.contains("5") {
                    should_stop.store(true, std::sync::atomic::Ordering::Relaxed);
                }
            }
            llm::WriteOutput::Done(resp) => {
                sender.send(resp).unwrap();
            }
        };

<<<<<<< HEAD
        worker.say("Count from 0 to 9".to_string(), f.clone())?;
=======
        worker.ask("Count from 0 to 9".to_string(), f.clone())?;
>>>>>>> 0996e23f

        let response = receiver.recv()?;
        println!("{}", response);

        assert!(response.contains("5"));
        assert!(!response.contains("8"));
        Ok(())
    }

    fn test_tool() -> Tool {
        Tool {
            name: "get_current_temperature".into(),
            description: "Gets the temperature at a given location".into(),
            json_schema: serde_json::json!({
                "type": "object",
                "properties": {
                    "location": {
                        "type": "string",
                        "description": "The location to get the temperature for."
                    }
                },
                "required": [
                    "location"
                ]
            }),
            function: Arc::new(|args: serde_json::Value| {
                let Some(location) = args.get("location") else {
                    return "Bad arguments format. Location key was missing.".into();
                };

                if location.as_str() == Some("Copenhagen") {
                    return "13.37°C".into();
                }

                if location.as_str() == Some("Beijing") {
                    return "42.69°C".into();
                }

                "Unknown location.".into()
            }),
        }
    }

    fn dkk_exchange_rate() -> Tool {
        Tool {
            name: "dkk_exchange_rate".into(),
            description: "Gets the exchange rate for DKK to a given currency.".into(),
            json_schema: serde_json::json!({
                "type": "object",
                "properties": {
                    "to-currency": {
                        "type": "string",
                        "description": "The currency to convert to in a three letter code. (eg. \"USD\")"
                    }
                },
                "required": [
                    "to-currency"
                ]
            }),
            function: Arc::new(|args: serde_json::Value| {
                let Some(to_currency) = args.get("to-currency") else {
                    return "Bad arguments format. To currency key was missing.".into();
                };

                if to_currency.as_str() == Some("USD") {
                    debug!("returning 1 DKK = 0.15 USD");
                    return "1 DKK = 0.15 USD".into();
                }

                "Exchange rate not available".into()
            }),
        }
    }

    #[test]
    fn test_tool_chat() {
        test_utils::init_test_tracing();
        let model = test_utils::load_test_model();
        let mut worker = Worker::new_chat_worker(
            &model,
            ChatConfig {
                system_prompt: "You're a helpful assistant.".into(),
                n_ctx: 4096,
                tools: vec![test_tool()],
                ..Default::default()
            },
            Arc::new(AtomicBool::new(false)),
        )
        .expect("Failed making worker");

        let (sender, receiver) = std::sync::mpsc::channel();
        let f = move |x| {
            if let llm::WriteOutput::Done(resp) = x {
                sender.send(resp).unwrap();
            }
        };

        worker
            .ask(
                "I would like to know the temperature in two cities: Copenhagen and Beijing."
                    .into(),
                f,
            )
            .expect("fuck");

        let result = receiver.recv().unwrap();
        println!("{}", result);
        assert!(result.contains("13.37"));
        assert!(result.contains("42.69"));
    }

    #[test]
    fn test_multi_tool_call() {
        test_utils::init_test_tracing();
        let model = test_utils::load_test_model();
        let mut worker = Worker::new_chat_worker(
            &model,
            ChatConfig {
                tools: vec![test_tool(), dkk_exchange_rate()],
                ..Default::default()
            },
            Arc::new(AtomicBool::new(false)),
        )
        .expect("Failed making worker");

        let (sender, receiver) = std::sync::mpsc::channel();
        let f = move |x| {
            if let llm::WriteOutput::Done(resp) = x {
                sender.send(resp).unwrap();
            }
        };

        worker.ask(
            "I would like to know the temperature in Copenhagen and the DKK to USD exchange rate."
                .into(),
            f,
        )
        .expect("dammit");

        let result = receiver.recv().unwrap();
        println!("{}", result);
        assert!(result.contains("13.37"));
        assert!(result.contains("0.15"));
    }

    #[test]
    fn test_context_shift() -> Result<(), Box<dyn std::error::Error>> {
        test_utils::init_test_tracing();
        let model = test_utils::load_test_model();

        // Use a very small context size to force shifting
        let n_ctx = 512;
        let n_messages = 8;
        let mut worker = Worker::new_chat_worker(
            &model,
            ChatConfig {
                n_ctx,
                system_prompt: "You are a helpful assistant that provides informative and detailed responses. End every response with \"Do you have any further questions?\"".into(),
                ..Default::default()
            },
            Arc::new(AtomicBool::new(false)),
        )?;

        // Add many exchanges with longer messages to fill up the context
        for i in 1..=n_messages {
            worker.extra.chat_state.add_user_message(format!(
                "This is user message number {}. What is {} * {}?",
                i, i, i
            ));
            worker.extra.chat_state.add_assistant_message(format!(
                "<think> </think> The answer is {}. Do you have any further questions?",
                i * i
            ));
        }

        worker.extra.chat_state.add_user_message("Hello!".into());

        // Check that we have many messages before shift
        let messages_before = worker.extra.chat_state.get_messages().len();
        assert!(
            messages_before > 6,
            "Should have more than 6 messages before shift"
        );

        // Trigger context shift
        worker.context_shift()?;

        println!("{:?}", worker.extra.chat_state.get_messages());

        let messages_after = worker.extra.chat_state.get_messages().to_vec();

        // Verify essential messages are preserved:
        // 1. System prompt should be first
        assert_eq!(messages_after[0].role(), &Role::System);

        if let Message::Message { content, .. } = &messages_after[0] {
            assert!(
                content.contains("helpful assistant"),
                "System prompt should be preserved"
            );
        }

        // 2. Should have first user message
        let first_user_idx = messages_after.iter().position(|m| m.role() == &Role::User);
        assert!(
            first_user_idx.is_some(),
            "First user message should be preserved"
        );

        // 3. Count remaining user messages - should have at least 3 (first + last 2)
        let user_count = messages_after
            .iter()
            .filter(|m| m.role() == &Role::User)
            .count();
        assert!(
            user_count >= 3,
            "Should preserve first user message and last 2 user messages"
        );

        // 4. Verify the last user message is there
        let last_user = messages_after
            .iter()
            .rev()
            .find(|m| m.role() == &Role::User);

        if let Some(Message::Message { content, .. }) = last_user {
            assert!(
                content.contains("Hello!"),
                "Last user message should be preserved"
            );
        }

        // 5. Verify token count is within target
        let token_count = model
            .str_to_token(&worker.extra.chat_state.render_string()?, AddBos::Never)?
            .len();

        let target_size = (n_ctx / 2) as usize;
        assert!(
            token_count <= target_size,
            "Token count {} should be <= target size {}",
            token_count,
            target_size
        );

        // 6. Fewer messages after shift
        assert!(
            messages_after.len() < messages_before,
            "Should have fewer messages after shift"
        );

        // 7. Check that message structure is still valid
        assert_valid_message_structure(&messages_after);

        println!("Messages before shift: {}", messages_before);
        println!("Messages after shift: {}", messages_after.len());
        println!("Token count after shift: {}", token_count);
        println!("Target token size: {}", target_size);

        Ok(())
    }

    #[test]
    fn test_context_shift_with_tool_calls() -> Result<(), Box<dyn std::error::Error>> {
        test_utils::init_test_tracing();
        let model = test_utils::load_test_model();

        // Use a very small context size to force shifting
        let n_ctx = 1024;
        let n_messages = 10;
        let mut worker = Worker::new_chat_worker(
            &model,
            ChatConfig {
                n_ctx,
                system_prompt: "You are a helpful assistant.".into(),
                tools: vec![test_tool()],
                ..Default::default()
            },
            Arc::new(AtomicBool::new(false)),
        )?;

        // Add exchanges with tool calls mixed in
        for i in 1..=n_messages {
            worker
                .extra
                .chat_state
                .add_user_message(format!("User message {}. What is {} * {}?", i, i, i));

            // Add a tool call every other message
            // Pattern: User -> Assistant (with tool call) -> Tool response -> Assistant
            if i % 2 == 0 {
                worker
                    .extra
                    .chat_state
                    .add_tool_calls(vec![chat_state::ToolCall {
                        name: "get_current_temperature".into(),
                        arguments: serde_json::json!({"location": "Copenhagen"}),
                    }]);
                worker
                    .extra
                    .chat_state
                    .add_tool_resp("get_current_temperature".into(), "13.37°C".into());
                worker.extra.chat_state.add_assistant_message(format!(
                    "The temperature is 13.37°C and {} * {} = {}.",
                    i,
                    i,
                    i * i
                ));
            } else {
                worker
                    .extra
                    .chat_state
                    .add_assistant_message(format!("The answer is {}.", i * i));
            }
        }

        worker
            .extra
            .chat_state
            .add_user_message("Final question!".into());

        // Check that we have many messages before shift
        let messages_before = worker.extra.chat_state.get_messages().len();
        println!("Messages before shift: {}", messages_before);

        // Trigger context shift
        worker.context_shift()?;

        println!("{:?}", worker.extra.chat_state.get_messages());

        let messages_after = worker.extra.chat_state.get_messages().to_vec();

        // Verify essential messages are preserved:
        // 1. System prompt should be first
        assert_eq!(messages_after[0].role(), &Role::System);

        // 2. Should have first user message
        let first_user_idx = messages_after.iter().position(|m| m.role() == &Role::User);
        assert!(
            first_user_idx.is_some(),
            "First user message should be preserved"
        );

        // 3. Count remaining user messages - should have at least 3 (first + last 2)
        let user_count = messages_after
            .iter()
            .filter(|m| m.role() == &Role::User)
            .count();
        assert!(
            user_count >= 3,
            "Should preserve first user message and last 2 user messages"
        );

        // 4. Verify the last user message is there
        let last_user = messages_after
            .iter()
            .rev()
            .find(|m| m.role() == &Role::User);

        if let Some(Message::Message { content, .. }) = last_user {
            assert!(
                content.contains("Final question!"),
                "Last user message should be preserved"
            );
        }

        // 5. Verify token count is within target
        let token_count = model
            .str_to_token(&worker.extra.chat_state.render_string()?, AddBos::Never)?
            .len();

        let target_size = (n_ctx / 2) as usize;
        assert!(
            token_count <= target_size,
            "Token count {} should be <= target size {}",
            token_count,
            target_size
        );

        // 6. Fewer messages after shift
        assert!(
            messages_after.len() < messages_before,
            "Should have fewer messages after shift"
        );

        // 7. Check that message structure is still valid
        assert_valid_message_structure(&messages_after);

        println!("Messages before shift: {}", messages_before);
        println!("Messages after shift: {}", messages_after.len());
        println!("Token count after shift: {}", token_count);
        println!("Target token size: {}", target_size);

        Ok(())
    }

    #[test]
    fn test_context_shift_on_say() -> Result<(), Box<dyn std::error::Error>> {
        test_utils::init_test_tracing();
        let model = test_utils::load_test_model();

        let n_messages = 14;
        // n_messages is chosen by trial and error. This exactly fills up the
        // the context so much that the next user message cannot be read and a context shift happens.
        let mut worker = Worker::new_chat_worker(
            &model,
            ChatConfig {
                system_prompt: "You are a helpful assistant.".into(),
                n_ctx: 512, // Use a small context size to force shifting
                ..Default::default()
            },
            Arc::new(AtomicBool::new(false)),
        )?;

        // Fill up the context until it's almost full
        for i in 1..=n_messages {
            worker.extra.chat_state.add_user_message(format!(
                "This is user message number {}. What is {} * {}?",
                i, i, i
            ));
            worker
                .extra
                .chat_state
                .add_assistant_message(format!("The answer is {}.", i * i));
        }

        let messages_before_shift = worker.extra.chat_state.get_messages().len();
        println!("Messages before shift: {}", messages_before_shift);

        let (sender, receiver) = std::sync::mpsc::channel();
        let f = move |x| {
            if let llm::WriteOutput::Done(resp) = x {
                sender.send(resp).unwrap();
            }
        };

        // This should trigger context shift internally because there's not enough space
        worker.ask(
            "This is a new question that will not fit in the context! What is 10 * 10?".to_string(),
            f,
        )?;

        let _response = receiver.recv()?;
        let messages_after = worker.extra.chat_state.get_messages().to_vec();

        println!("Messages after operation: {}", messages_after.len());

        // Verify context shift occurred
        assert!(
            messages_after.len() < messages_before_shift,
            "Context shift should have reduced message count"
        );

        // Verify essential messages are preserved
        // 1. System prompt should be first
        assert_eq!(messages_after[0].role(), &Role::System);

        // 2. Should have first user message
        let first_user_idx = messages_after.iter().position(|m| m.role() == &Role::User);
        assert!(
            first_user_idx.is_some(),
            "First user message should be preserved"
        );

        // 3. Verify the last user message is there (the one that triggered the shift)
        let last_user = messages_after
            .iter()
            .rev()
            .find(|m| m.role() == &Role::User);

        if let Some(Message::Message { content, .. }) = last_user {
            assert!(
                content.contains("new question"),
                "Last user message should be preserved"
            );
        }

        // 4. Message structure should still be valid
        assert_valid_message_structure(&messages_after);

        Ok(())
    }

    #[test]
    fn test_context_while_writing() -> Result<(), Box<dyn std::error::Error>> {
        test_utils::init_test_tracing();
        let model = test_utils::load_test_model();

        let n_messages = 19;
        // n_messages is chosen by trial and error. This exactly fills up the
        // the context so much that the next assistant message cannot be fully written.
        // The same is true for n_ctx. It needs to be large enough to where n_ctx/2 is large enough
        // to contain the response but also small enough to fill easily and test wihtout being to slow.
        let mut worker = Worker::new_chat_worker(
            &model,
            ChatConfig {
                n_ctx: 768, // Use a small context size to force shifting
                system_prompt: "You are a helpful assistant.".into(),
                ..Default::default()
            },
            Arc::new(AtomicBool::new(false)),
        )?;

        // Fill up the context until it's almost full
        for i in 1..=n_messages {
            worker.extra.chat_state.add_user_message(format!(
                "This is user message number {}. What is {} * {}?",
                i, i, i
            ));
            worker
                .extra
                .chat_state
                .add_assistant_message(format!("The answer is {}.", i * i));
        }

        let messages_before_shift = worker.extra.chat_state.get_messages().len();
        println!("Messages before shift: {}", messages_before_shift);

        let (sender, receiver) = std::sync::mpsc::channel();
        let f = move |x| {
            if let llm::WriteOutput::Done(resp) = x {
                sender.send(resp).unwrap();
            }
        };

        // This should trigger context shift internally because there's not enough space
<<<<<<< HEAD
        worker.say("What is 10 * 10?".to_string(), f)?;
=======
        worker.ask("What is 10 * 10?".to_string(), f)?;
>>>>>>> 0996e23f

        let _response = receiver.recv()?;
        let messages_after = worker.extra.chat_state.get_messages().to_vec();

        println!("Messages after operation: {}", messages_after.len());

        // Verify context shift occurred
        assert!(
            messages_after.len() < messages_before_shift,
            "Context shift should have reduced message count"
        );

        // Verify essential messages are preserved
        // 1. System prompt should be first
        assert_eq!(messages_after[0].role(), &Role::System);

        // 2. Should have first user message
        let first_user_idx = messages_after.iter().position(|m| m.role() == &Role::User);
        assert!(
            first_user_idx.is_some(),
            "First user message should be preserved"
        );

        // 3. Verify the last user message is there (the one that triggered the shift)
        let last_user = messages_after
            .iter()
            .rev()
            .find(|m| m.role() == &Role::User);

        if let Some(Message::Message { content, .. }) = last_user {
            assert!(
                content.contains("What is"),
                "Last user message should be preserved"
            );
        }

        // 4. Message structure should still be valid
        assert_valid_message_structure(&messages_after);

        Ok(())
    }

    #[test]
    fn test_chat_worker_multiple_contexts() -> Result<(), Box<dyn std::error::Error>> {
        test_utils::init_test_tracing();
        let model = test_utils::load_test_model();
        let sampler = SamplerConfig::default();
        let n_ctx = 4096;

        // Use two separate response containers for thread safety
        let dk_response = Arc::new(std::sync::Mutex::new(None));
        let de_response = Arc::new(std::sync::Mutex::new(None));

        // Clone references for thread use
        let model_clone = Arc::clone(&model);
        let dk_response_clone = Arc::clone(&dk_response);
        let de_response_clone = Arc::clone(&de_response);
        let dk_sampler = sampler.clone();

        // Start Denmark worker thread
        let dk_handle = std::thread::spawn(move || {
            let mut worker = Worker::new_chat_worker(
                &model_clone,
                ChatConfig {
                    n_ctx,
                    ..Default::default()
                },
                Arc::new(AtomicBool::new(false)),
            )
            .unwrap();

            let f = move |x| {
                if let WriteOutput::Done(resp) = x {
                    let mut response = dk_response_clone.lock().unwrap();
                    *response = Some(resp);
                }
            };

            worker
                .read_tokens_and_generate_response(
                    worker.ctx.model.str_to_token("<think>\nCopenhagen is the capital of Denmark\n</think>\nThe name of the capital city of Denmark is \"", AddBos::Never).unwrap(),
                    dk_sampler,
                    f,
                )
                .unwrap();
        });

        // Start Germany worker thread
        let de_handle = std::thread::spawn(move || {
            let mut worker = Worker::new_chat_worker(
                &model,
                ChatConfig {
                    n_ctx,
                    ..Default::default()
                },
                Arc::new(AtomicBool::new(false)),
            )
            .unwrap();

            let f = move |x| {
                if let WriteOutput::Done(resp) = x {
                    let mut response = de_response_clone.lock().unwrap();
                    *response = Some(resp);
                }
            };
            worker
                .read_tokens_and_generate_response(
                    worker.ctx.model.str_to_token("<think>\nBerlin is the capital of Germany\n</think>\nThe capital of germany is called ", AddBos::Never).unwrap(),
                    sampler,
                    f,
                )
                .unwrap();
        });

        // Wait for threads to complete
        dk_handle.join().unwrap();
        de_handle.join().unwrap();

        // Retrieve and verify responses
        let dk_resp = dk_response
            .lock()
            .unwrap()
            .clone()
            .expect("No response from dk_worker");
        let de_resp = de_response
            .lock()
            .unwrap()
            .clone()
            .expect("No response from de_worker");

        println!("Denmark response: {}", dk_resp);
        println!("Germany response: {}", de_resp);

        assert!(
            dk_resp.to_lowercase().contains("copenhagen"),
            "Expected completion to contain 'Copenhagen', got: {dk_resp}"
        );
        assert!(
            de_resp.to_lowercase().contains("berlin"),
            "Expected completion to contain 'Berlin', got: {de_resp}"
        );

        Ok(())
    }

    #[tokio::test]
    async fn test_allow_thinking() -> Result<(), Box<dyn std::error::Error>> {
        test_utils::init_test_tracing();
        let model = test_utils::load_test_model();
        let chat = ChatBuilder::new(model).build_async();

        let res1: String = chat
            .ask("What is the capital of Denmark?".to_string())
            .completed()
            .await;

        assert!(
            res1.contains("<think>"),
            "Expected the model to initialize with thinking mode, but it did not"
        );

        chat.set_allow_thinking(false).await?;

        let res2: String = chat
            .ask("What is the capital of the Czech Republic?".to_string())
            .completed()
            .await;

        assert!(
            !res2.contains("<think>"),
            "Expected the model to not think, but it did"
        );

        Ok(())
    }
}<|MERGE_RESOLUTION|>--- conflicted
+++ resolved
@@ -56,13 +56,8 @@
     pub system_prompt: String,
     /// Whether to allow thinking mode during inference.
     pub allow_thinking: bool,
-<<<<<<< HEAD
-    /// Sampler configuration
-    pub sampler: SamplerConfig,
-=======
     /// Sampler configuration for inference.
     pub sampler_config: SamplerConfig,
->>>>>>> 0996e23f
 }
 
 impl Default for ChatConfig {
@@ -72,11 +67,7 @@
             allow_thinking: true,
             system_prompt: String::new(),
             tools: Vec::new(),
-<<<<<<< HEAD
-            sampler: SamplerConfig::default(),
-=======
             sampler_config: SamplerConfig::default(),
->>>>>>> 0996e23f
         }
     }
 }
@@ -151,17 +142,13 @@
         self
     }
 
-<<<<<<< HEAD
     /// Set a custom sampler configuration
     pub fn with_sampler(mut self, sampler: SamplerConfig) -> Self {
-        self.config.sampler = sampler;
+        self.config.sampler_config = sampler;
         self
     }
 
-    /// Build the chat handle and start the background worker.
-=======
     /// Build a blocking chat handle and start the background worker.
->>>>>>> 0996e23f
     pub fn build(self) -> ChatHandle {
         ChatHandle::new(self.model, self.config)
     }
@@ -207,12 +194,6 @@
         }
     }
 
-<<<<<<< HEAD
-    /// Send a message to the model and get a stream of tokens back.
-    pub fn say(&self, text: String) -> tokio::sync::mpsc::Receiver<llm::WriteOutput> {
-        let (output_tx, output_rx) = tokio::sync::mpsc::channel(4096);
-        let _ = self.msg_tx.send(ChatMsg::Say { text, output_tx });
-=======
     /// Send a message and get a tokio channel
     /// TODO: deprecate this in favor of plain `ask` once integrations are updated
     pub fn ask_channel(
@@ -224,7 +205,6 @@
             text: text.into(),
             output_tx,
         });
->>>>>>> 0996e23f
         output_rx
     }
 
@@ -240,10 +220,6 @@
     /// }
     /// # }
     /// ```
-<<<<<<< HEAD
-    pub async fn say_complete(&self, text: impl Into<String>) -> Result<String, SayError> {
-        let mut rx = self.say(text.into());
-=======
     pub fn ask(&self, text: impl Into<String>) -> TokenStream {
         TokenStream::new(self.ask_channel(text))
     }
@@ -291,7 +267,6 @@
             "set_allow_thinking".into(),
         ))
     }
->>>>>>> 0996e23f
 
     /// Update the sampler configuration for inference.
     pub fn set_sampler_config(
@@ -403,10 +378,6 @@
     /// }
     /// # }
     /// ```
-<<<<<<< HEAD
-    pub fn say_stream(&self, text: impl Into<String>) -> TokenStream {
-        TokenStream::new(self.say(text.into()))
-=======
     pub fn ask(&self, text: impl Into<String>) -> TokenStreamAsync {
         TokenStreamAsync::new(self.ask_channel(text))
     }
@@ -421,7 +392,6 @@
         let _ = self.msg_tx.send(msg);
         // wait until processed
         output_rx.recv().await
->>>>>>> 0996e23f
     }
 
     /// Reset the chat conversation with a new system prompt and tools.
@@ -474,11 +444,6 @@
         .ok_or(crate::errors::SetterError::SetterError(
             "set_sampler_config".into(),
         ))
-    }
-
-    /// Update the sampler configuration for the model to use.
-    pub fn set_sampler(&mut self, sampler: SamplerConfig) {
-        let _ = self.msg_tx.send(ChatMsg::SetSamplerConfig { sampler });
     }
 
     /// Stop the current generation if one is in progress.
@@ -644,9 +609,6 @@
         sampler_config: SamplerConfig,
         output_tx: tokio::sync::mpsc::Sender<()>,
     },
-    SetSamplerConfig {
-        sampler: SamplerConfig,
-    },
     GetChatHistory {
         output_tx: tokio::sync::mpsc::Sender<Vec<crate::chat_state::Message>>,
     },
@@ -662,19 +624,11 @@
 ) -> Result<(), ChatWorkerError> {
     debug!("Worker processing msg: {:?}", msg);
     match msg {
-<<<<<<< HEAD
-        ChatMsg::Say { text, output_tx } => {
-            let callback = move |out| {
-                let _ = output_tx.blocking_send(out);
-            };
-            worker_state.say(text, callback)?;
-=======
         ChatMsg::Ask { text, output_tx } => {
             let callback = move |out| {
                 let _ = output_tx.blocking_send(out);
             };
             worker_state.ask(text, callback)?;
->>>>>>> 0996e23f
         }
         ChatMsg::ResetChat {
             system_prompt,
@@ -701,9 +655,6 @@
         } => {
             worker_state.set_sampler_config(sampler_config);
             let _ = output_tx.blocking_send(());
-        }
-        ChatMsg::SetSamplerConfig { sampler } => {
-            worker_state.set_sampler(sampler);
         }
         ChatMsg::GetChatHistory { output_tx } => {
             let _ = output_tx.blocking_send(worker_state.extra.chat_state.get_messages().to_vec());
@@ -921,7 +872,6 @@
                 chat_state,
                 tools: config.tools,
                 tool_grammar: grammar,
-                sampler_config: config.sampler,
                 should_stop,
                 sampler_config: config.sampler_config,
             },
@@ -1156,11 +1106,7 @@
         Ok(new_token)
     }
 
-<<<<<<< HEAD
-    pub fn say<F>(&mut self, text: String, respond: F) -> Result<&mut Self, SayError>
-=======
     pub fn ask<F>(&mut self, text: String, respond: F) -> Result<&mut Self, SayError>
->>>>>>> 0996e23f
     where
         F: Fn(llm::WriteOutput) + Clone,
     {
@@ -1176,20 +1122,6 @@
 
         self.extra.chat_state.add_user_message(text);
 
-<<<<<<< HEAD
-        let user_sampler = self.extra.sampler_config.clone();
-        let sampler =
-            self.extra
-                .tool_grammar
-                .as_ref()
-                .map_or(user_sampler.clone(), |tool_grammar| {
-                    user_sampler.shift(ShiftStep::Grammar {
-                        trigger_on: Some(tool_call_begin.into()),
-                        root: "superroot".into(),
-                        grammar: tool_grammar.to_string(),
-                    })
-                });
-=======
         // Modify sampler with tool grammar if we have tools
         let sampler = self.extra.tool_grammar.as_ref().map_or(
             self.extra.sampler_config.clone(),
@@ -1201,7 +1133,6 @@
                 })
             },
         );
->>>>>>> 0996e23f
 
         // get the finished response
         let mut response: String = self.wrapped_update_context_and_generate_response(
@@ -1408,10 +1339,6 @@
             .set_tokens_in_context(render_as_tokens);
         Ok(())
     }
-
-    pub fn set_sampler(&mut self, sampler: SamplerConfig) {
-        self.extra.sampler_config = sampler;
-    }
 }
 
 /// wraps a response function in a closure to do two things:
@@ -1549,22 +1476,14 @@
             }
         };
 
-<<<<<<< HEAD
-        worker.say("What is the capital of Denmark?".to_string(), f.clone())?;
-=======
         worker.ask("What is the capital of Denmark?".to_string(), f.clone())?;
->>>>>>> 0996e23f
 
         let resp = receiver.recv()?;
         println!("{}", resp);
 
         assert!(resp.contains("Copenhagen"));
 
-<<<<<<< HEAD
-        worker.say("What language do they speak there?".to_string(), f)?;
-=======
         worker.ask("What language do they speak there?".to_string(), f)?;
->>>>>>> 0996e23f
         let resp = receiver.recv()?;
         println!("{}", resp);
 
@@ -1595,11 +1514,7 @@
         };
 
         // do it once
-<<<<<<< HEAD
-        worker.say("What is the capital of Denmark?".to_string(), f.clone())?;
-=======
         worker.ask("What is the capital of Denmark?".to_string(), f.clone())?;
->>>>>>> 0996e23f
         let resp1 = receiver.recv()?;
         println!("{}", resp1);
         assert!(resp1.to_lowercase().contains("woof"));
@@ -1608,11 +1523,7 @@
         let _ = worker.reset_chat("You're a cat. End all responses with 'meow'".into(), vec![]);
 
         // do it again
-<<<<<<< HEAD
-        worker.say("What is the capital of Denmark?".to_string(), f.clone())?;
-=======
         worker.ask("What is the capital of Denmark?".to_string(), f.clone())?;
->>>>>>> 0996e23f
         let resp2 = receiver.recv()?;
         println!("{}", resp2);
         assert!(resp2.to_lowercase().contains("meow"));
@@ -1650,11 +1561,7 @@
             }
         };
 
-<<<<<<< HEAD
-        worker.say("Count from 0 to 9".to_string(), f.clone())?;
-=======
         worker.ask("Count from 0 to 9".to_string(), f.clone())?;
->>>>>>> 0996e23f
 
         let response = receiver.recv()?;
         println!("{}", response);
@@ -2181,11 +2088,7 @@
         };
 
         // This should trigger context shift internally because there's not enough space
-<<<<<<< HEAD
-        worker.say("What is 10 * 10?".to_string(), f)?;
-=======
         worker.ask("What is 10 * 10?".to_string(), f)?;
->>>>>>> 0996e23f
 
         let _response = receiver.recv()?;
         let messages_after = worker.extra.chat_state.get_messages().to_vec();
