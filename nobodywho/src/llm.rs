use lazy_static::lazy_static;
use llama_cpp_2::context::params::LlamaContextParams;
use llama_cpp_2::context::LlamaContext;
use llama_cpp_2::llama_backend::LlamaBackend;
use llama_cpp_2::llama_batch::LlamaBatch;
use llama_cpp_2::model::params::LlamaModelParams;
use llama_cpp_2::model::LlamaModel;
use llama_cpp_2::model::{AddBos, Special};
use llama_cpp_2::token::LlamaToken;
use std::pin::pin;
use std::sync::mpsc::{Receiver, Sender};
use std::sync::{Arc, LazyLock, Mutex};
use crate::chat_state;
use crate::sampler_config::{make_sampler, SamplerConfig};

const MAX_TOKEN_STR_LEN: usize = 128;

lazy_static! {
    static ref GLOBAL_INFERENCE_LOCK: Mutex<()> = Mutex::new(());
}

static LLAMA_BACKEND: LazyLock<LlamaBackend> =
    LazyLock::new(|| LlamaBackend::init().expect("Failed to initialize llama backend"));

pub enum LLMOutput {
    Token(String),
    FatalErr(WorkerError),
    Done(String),
}

pub type Model = Arc<LlamaModel>;

pub fn has_discrete_gpu() -> bool {
    // TODO: Upstream a safe API for accessing the ggml backend API
    unsafe {
        for i in 0..llama_cpp_sys_2::ggml_backend_dev_count() {
            let dev = llama_cpp_sys_2::ggml_backend_dev_get(i);

            if llama_cpp_sys_2::ggml_backend_dev_type(dev)
                == llama_cpp_sys_2::GGML_BACKEND_DEVICE_TYPE_GPU
            {
                return true;
            }
        }
    }

    false
}

#[derive(Debug, thiserror::Error)]
pub enum LoadModelError {
    #[error("Model not found: {0}")]
    ModelNotFound(String),
    #[error("Invalid or unsupported GGUF model: {0}")]
    InvalidModel(String),
}

pub fn get_model(
    model_path: &str,
    use_gpu_if_available: bool,
) -> Result<Arc<LlamaModel>, LoadModelError> {
    if !std::path::Path::new(model_path).exists() {
        return Err(LoadModelError::ModelNotFound(model_path.into()));
    }

    // TODO: `LlamaModelParams` uses all devices by default. Set it to an empty list once an upstream device API is available.
    let model_params = LlamaModelParams::default().with_n_gpu_layers(
        if use_gpu_if_available && has_discrete_gpu() {
            u32::MAX
        } else {
            0
        },
    );

    let model_params = pin!(model_params);
    let model =
        LlamaModel::load_from_file(&LLAMA_BACKEND, model_path, &model_params).map_err(|e| {
            LoadModelError::InvalidModel(format!(
                "Bad model path: {} - Llama.cpp error: {}",
                model_path, e
            ))
        })?;
    Ok(Arc::new(model))
}

<<<<<<< HEAD
// random candidates
pub struct SamplerConfig {
    pub seed: u32,
    pub temperature: f32,
    pub penalty_last_n: i32,
    pub penalty_repeat: f32,
    pub penalty_freq: f32,
    pub penalty_present: f32,
    pub penalize_nl: bool,
    pub ignore_eos: bool,
    pub mirostat_tau: f32,
    pub mirostat_eta: f32,
}

impl Default for SamplerConfig {
    fn default() -> Self {
        SamplerConfig {
            seed: 1234,
            temperature: 0.8,
            penalty_last_n: -1,
            penalty_repeat: 0.0,
            penalty_freq: 0.0,
            penalty_present: 0.0,
            penalize_nl: false,
            ignore_eos: false,
            mirostat_tau: 5.0,
            mirostat_eta: 0.1,
        }
    }
}

fn make_sampler(model: &LlamaModel, config: SamplerConfig) -> LlamaSampler {
    // init mirostat sampler
    LlamaSampler::chain(
        [
            LlamaSampler::penalties(
                -1,
                config.penalty_repeat,
                config.penalty_freq,
                config.penalty_present,
            ),
            LlamaSampler::temp(config.temperature),
            //LlamaSampler::mirostat_v2(config.seed, config.mirostat_tau, config.mirostat_eta),
            LlamaSampler::dist(config.seed),
        ],
        true, // Do not calculate performance metrics
    )
}

=======
>>>>>>> 99cc3289
#[derive(Debug, thiserror::Error)]
pub enum WorkerError {
    #[error("Could not determine number of threads available: {0}")]
    ThreadCountError(#[from] std::io::Error),

    #[error("Could not create context: {0}")]
    CreateContextError(#[from] llama_cpp_2::LlamaContextLoadError),

    #[error("Could not tokenize string: {0}")]
    TokenizerError(#[from] llama_cpp_2::StringToTokenError),

    #[error("Could not detokenize string: {0}")]
    Detokenize(#[from] llama_cpp_2::TokenToStringError),

    #[error("Could not add token to batch: {0}")]
    BatchAddError(#[from] llama_cpp_2::llama_batch::BatchAddError),

    #[error("Llama.cpp failed decoding: {0}")]
    DecodeError(#[from] llama_cpp_2::DecodeError),

    #[error("Lama.cpp failed fetching chat template: {0}")]
    ChatTemplateError(#[from] llama_cpp_2::ChatTemplateError),

    #[error("Lama.cpp failed fetching chat template: {0}")]
    KvCacheConversionError(#[from] llama_cpp_2::context::kv_cache::KvCacheConversionError),

    #[error("Failed applying the jinja chat template: {0}")]
    ApplyTemplateError(#[from] minijinja::Error),

    #[error("Context exceeded maximum length")]
    ContextLengthExceededError,

    #[error("Could not send newly generated token out to the game engine.")]
    SendError, // this is actually a SendError<LLMOutput>, but that becomes recursive and weord.

    #[error("Global Inference Lock was poisoned.")]
    GILPoisonError, // this is actually a std::sync::PoisonError<std::sync::MutexGuard<'static, ()>>, but that doesn't implement Send, so we do this
}

/// Adds a sequence of tokens to the batch for processing.
///
/// # Arguments
/// * `batch` - The batch to add tokens to
/// * `tokens` - The sequence of tokens to add
/// * `pos` - The starting position in the context
/// * `seq_ids` - Sequence IDs for the tokens
///
/// # Returns
/// * `Ok(())` if successful
/// * `Err(WorkerError)` if batch addition fails
fn add_sequence(
    batch: &mut LlamaBatch,
    tokens: &[LlamaToken],
    pos: i32,
    seq_ids: &[i32],
) -> Result<(), WorkerError> {
    let n_tokens = tokens.len();

    for (i, token) in (0..).zip(tokens.iter()) {
        // Only compute logits for the last token to save computation
        let output_logits = i == n_tokens - 1;
        batch.add(*token, pos + i as i32, seq_ids, output_logits)?;
    }

    Ok(())
}

fn print_kv_cache(ctx: &mut LlamaContext) {
    let mut kv_cache_view = ctx.new_kv_cache_view(1);
    kv_cache_view.update();
    for cell in kv_cache_view.cells() {
        println!("cell: {:?}", cell);
    }
}

/// Performs context window shifting by discarding old tokens and shifting remaining ones left.
/// This prevents context overflow by removing older tokens when nearing context length limits.
/// As implemented in <https://github.com/ggerganov/llama.cpp/blob/3b4f2e33e2cbfca621e623c4b92b88da57a8c2f4/examples/main/main.cpp#L528>
///
/// # Arguments
/// * `ctx` - LLaMA context to perform shifting on
/// * `pos` - Current position in context window
///
/// # Returns
/// * `Ok(n_discard)` - Number of tokens discarded from start of context
/// * `Err(WorkerError)` - If cache operations fail
fn apply_context_shifting(ctx: &mut LlamaContext, n_past: i32) -> Result<i32, WorkerError> {
    let n_keep = 0;
    let n_left = n_past - n_keep;
    let n_discard = n_left / 2;

    debug_assert!(n_past == ctx.get_kv_cache_token_count());

    // Delete the first `n_discard` tokens
    ctx.clear_kv_cache_seq(
        Some(0),
        Some(n_keep as u32),
        Some((n_keep + n_discard) as u32),
    )?;

    debug_assert!(n_past - n_discard == ctx.get_kv_cache_token_count());

    // Shift the context left with `n_discard` tokens
    ctx.kv_cache_seq_add(
        0,
        Some((n_keep + n_discard) as u32),
        Some(n_past as u32),
        -n_discard,
    )?;

    ctx.kv_cache_update();

    Ok(n_discard)
}

pub fn run_completion_worker(
    model: Arc<LlamaModel>,
    message_rx: Receiver<String>,
    completion_tx: Sender<LLMOutput>,
    sampler_config: SamplerConfig,
    n_ctx: u32,
    system_prompt: String,
) {
    if let Err(msg) = run_completion_worker_result(
        model,
        message_rx,
        &completion_tx,
        sampler_config,
        n_ctx,
        system_prompt,
    ) {
        // Forward fatal errors to the consumer
        completion_tx
            .send(LLMOutput::FatalErr(msg))
            .expect("Could not send llm worker fatal error back to consumer.");
    }
}

/// Core implementation of the completion worker.
///
/// # Arguments
/// * `model` - The LLaMA model to use for inference
/// * `message_rx` - Channel receiver for incoming user messages
/// * `completion_tx` - Channel sender for completion outputs
/// * `sampler_config` - Configuration for the token sampler
/// * `n_ctx` - Maximum context length
/// * `system_prompt` - System prompt to initialize the chat
///
/// # Returns
/// * `Ok(())` if the worker exits normally
/// * `Err(WorkerError)` on fatal errors
fn run_completion_worker_result(
    model: Arc<LlamaModel>,
    message_rx: Receiver<String>,
    completion_tx: &Sender<LLMOutput>,
    sampler_config: SamplerConfig,
    n_ctx: u32,
    system_prompt: String,
) -> Result<(), WorkerError> {
    // Set up context parameters using available parallelism
    let n_threads = std::thread::available_parallelism()?.get() as i32;
    let n_ctx = std::cmp::min(n_ctx, model.n_ctx_train());
    let ctx_params = LlamaContextParams::default()
        .with_n_ctx(std::num::NonZero::new(n_ctx))
        .with_n_threads(n_threads)
        .with_n_threads_batch(n_threads);

    // Create inference context and sampler
    let mut ctx = model.new_context(&LLAMA_BACKEND, ctx_params)?;
    let mut sampler = make_sampler(&model, sampler_config);

    // Initialize chat state with model's chat template
    let mut chat_state = chat_state::ChatState::new(
        model.get_chat_template(4_000)?,
        model.token_to_str(model.token_bos(), Special::Tokenize)?,
        model.token_to_str(model.token_eos(), Special::Tokenize)?,
    );

    chat_state.add_message("system".to_string(), system_prompt);

    let mut n_past = 0; // Current position in context window
    let mut response = String::new();

    // Main message processing loop
    while let Ok(content) = message_rx.recv() {
        // HACK
        // this is needed because contexts referencing the same model are not thread safe
        // if two contexts referencing the same model try to decode at the same time,
        // then llama.cpp segfaults and everybody dies and i become sad
        let inference_lock = GLOBAL_INFERENCE_LOCK
            .lock()
            .map_err(|_| WorkerError::GILPoisonError)?;

        // Add user message to chat state
        chat_state.add_message("user".to_string(), content);

        // Get the new tokens to process since last update
        let diff = chat_state.render_diff()?;
        let tokens = ctx.model.str_to_token(&diff, AddBos::Always)?;

        assert!(tokens.len() > 0);
        assert!(tokens.len() < n_ctx as usize);

        // Create batch for processing tokens
        let mut batch = LlamaBatch::new(ctx.n_ctx() as usize, 1);
        add_sequence(&mut batch, &tokens, n_past, &[0])?;

        ctx.decode(&mut batch)?;

        n_past += tokens.len() as i32;

        // Token generation loop
        loop {
            // Check for context window overflow (it was in the end before)
            if n_past >= ctx.n_ctx() as i32 - 1 {
                println!("Applying context shifting");

                n_past -= apply_context_shifting(&mut ctx, n_past)?;

                assert!(n_past + batch.n_tokens() < ctx.n_ctx() as i32);
            }

            // Sample next token
            let new_token: LlamaToken = sampler.sample(&ctx, -1);
            sampler.accept(new_token);

            // Process current batch
            batch.clear();
            batch.add(new_token, n_past, &[0], true)?;

            assert!(batch.n_tokens() == 1);

            ctx.decode(&mut batch).unwrap();

            n_past += batch.n_tokens();

            // println!("n_past: {}", n_past);

            // Check for end of generation (do not append the EOG token to the response)
            if ctx.model.is_eog_token(new_token) {
                break;
            }

            // Convert token to text and stream to user
            let output_string = ctx.model.token_to_str_with_size(
                new_token,
                MAX_TOKEN_STR_LEN,
                Special::Tokenize,
            )?;

            response.push_str(&output_string);

            completion_tx
                .send(LLMOutput::Token(output_string))
                .map_err(|_| WorkerError::SendError)?;

            debug_assert!(n_past == ctx.get_kv_cache_token_count());
        }

        // Update chat state with generated response
        chat_state.add_message("assistant".to_string(), response.clone());

        // Send completion signal
        completion_tx
            .send(LLMOutput::Done(response.clone()))
            .map_err(|_| WorkerError::SendError)?;

        response.clear();

        // I drop the inference_lock explicitly here because I think the rust
        // compiler might otherwise optimize and drop it early
        drop(inference_lock);
    }

    // We can't really throw an error here, since the other end of our channels seem to have died
    // but it's not `unreachable!()`, since we do end up here once the channels die.
    Ok(()) // accept our fate
}
pub enum EmbeddingsOutput {
    Embedding(Vec<f32>),
    FatalError(WorkerError),
}

pub fn run_embedding_worker(
    model: Arc<LlamaModel>,
    text_rx: Receiver<String>,
    embedding_tx: Sender<EmbeddingsOutput>,
) {
    // this function is a pretty thin wrapper to send back an `Err` if we get it
    if let Err(msg) = run_embedding_worker_result(model, text_rx, &embedding_tx) {
        embedding_tx
            .send(EmbeddingsOutput::FatalError(msg))
            .expect("Could not send llm worker fatal error back to consumer.");
    }
}

pub fn run_embedding_worker_result(
    model: Arc<LlamaModel>,
    text_rx: Receiver<String>,
    embedding_tx: &Sender<EmbeddingsOutput>,
) -> Result<(), WorkerError> {
    let n_threads = std::thread::available_parallelism()?.get() as i32;
    let ctx_params = LlamaContextParams::default()
        .with_n_threads(n_threads)
        .with_embeddings(true);

    let mut ctx = model.new_context(&LLAMA_BACKEND, ctx_params)?;

    while let Ok(text) = text_rx.recv() {
        // HACK see comment in completion worker
        let inference_lock = GLOBAL_INFERENCE_LOCK
            .lock()
            .map_err(|_| WorkerError::GILPoisonError)?;

        let mut batch = LlamaBatch::new(ctx.n_ctx() as usize, 1);

        let tokens = ctx.model.str_to_token(&text, AddBos::Always)?;

        add_sequence(&mut batch, &tokens, 0, &[0]).expect("Failed to add sequence");

        ctx.clear_kv_cache();

        ctx.decode(&mut batch)?;

        let embedding = ctx.embeddings_seq_ith(0).unwrap().to_vec();
        embedding_tx
            .send(EmbeddingsOutput::Embedding(embedding))
            .map_err(|_| WorkerError::SendError)?;

        drop(inference_lock);
    }
    Ok(())
}

fn dotproduct(a: &[f32], b: &[f32]) -> f32 {
    assert!(a.len() == b.len());
    a.iter().zip(b.iter()).map(|(x, y)| x * y).sum()
}

pub fn cosine_similarity(a: &[f32], b: &[f32]) -> f32 {
    let norm_a = dotproduct(a, a).sqrt();
    let norm_b = dotproduct(b, b).sqrt();
    if norm_a == 0. || norm_b == 0. {
        return f32::NAN;
    }
    dotproduct(a, b) / (norm_a * norm_b)
}

#[cfg(test)]
mod tests {
    use super::*;

    macro_rules! test_model_path {
        () => {
            std::env::var("TEST_MODEL")
                .unwrap_or("model.gguf".to_string())
                .as_str()
        };
    }

    macro_rules! test_embeddings_model_path {
        () => {
            std::env::var("TEST_EMBEDDINGS_MODEL")
                .unwrap_or("embeddings.gguf".to_string())
                .as_str()
        };
    }

    #[test]
    fn test_chat_completion() {
        let model = get_model(test_model_path!(), true).unwrap();

        let (prompt_tx, prompt_rx) = std::sync::mpsc::channel();
        let (completion_tx, completion_rx) = std::sync::mpsc::channel();

        let system_prompt = "You are a helpful assistant. The user asks you a question, and you provide an answer. You take multiple turns to provide the answer. Be consice and only provide the answer".to_string();
        std::thread::spawn(|| {
            run_completion_worker(
                model,
                prompt_rx,
                completion_tx,
                SamplerConfig::default(),
                4096,
                system_prompt,
            )
        });

        prompt_tx
            .send("What is the capital of Denmark?".to_string())
            .unwrap();

        let result: String;
        loop {
            match completion_rx.recv() {
                Ok(LLMOutput::Token(_)) => {}
                Ok(LLMOutput::Done(response)) => {
                    result = response;
                    break;
                }
                _ => unreachable!(),
            }
        }
        assert!(
            result.contains("Copenhagen"),
            "Expected completion to contain 'Copenhagen', got: {result}"
        );

        prompt_tx
            .send("What language to they speak there?".to_string())
            .unwrap();
        let result: String;
        loop {
            match completion_rx.recv() {
                Ok(LLMOutput::Token(_)) => {}
                Ok(LLMOutput::Done(response)) => {
                    result = response;
                    break;
                }
                _ => unreachable!(),
            }
        }

        assert!(
            result.contains("Danish"),
            "Expected completion to contain 'Danish', got: {result}"
        );
    }

    #[test]
    fn test_embeddings() {
        let model = get_model(test_embeddings_model_path!(), true).unwrap();

        let (prompt_tx, prompt_rx) = std::sync::mpsc::channel();
        let (embedding_tx, embedding_rx) = std::sync::mpsc::channel();

        std::thread::spawn(|| run_embedding_worker(model, prompt_rx, embedding_tx));

        prompt_tx
            .send("Copenhagen is the capital of Denmark.".to_string())
            .unwrap();
        let copenhagen_embedding = match embedding_rx.recv() {
            Ok(EmbeddingsOutput::Embedding(vec)) => vec,
            _ => panic!(),
        };

        prompt_tx
            .send("Berlin is the capital of Germany.".to_string())
            .unwrap();
        let berlin_embedding = match embedding_rx.recv() {
            Ok(EmbeddingsOutput::Embedding(vec)) => vec,
            _ => panic!(),
        };

        prompt_tx
            .send("Your mother was a hamster and your father smelt of elderberries!".to_string())
            .unwrap();
        let insult_embedding = match embedding_rx.recv() {
            Ok(EmbeddingsOutput::Embedding(vec)) => vec,
            _ => panic!(),
        };

        assert!(
            insult_embedding.len() == berlin_embedding.len()
                && berlin_embedding.len() == copenhagen_embedding.len()
                && copenhagen_embedding.len() == insult_embedding.len(),
            "not all embedding lengths were equal"
        );

        // cosine similarity should not care about order
        assert_eq!(
            cosine_similarity(&copenhagen_embedding, &berlin_embedding),
            cosine_similarity(&berlin_embedding, &copenhagen_embedding)
        );

        // any vector should have cosine similarity 1 to itself
        // (tolerate small float error)
        assert!(
            (cosine_similarity(&copenhagen_embedding, &copenhagen_embedding) - 1.0).abs() < 0.001,
        );

        // the insult should have a lower similarity than the two geography sentences
        assert!(
            cosine_similarity(&copenhagen_embedding, &insult_embedding)
                < cosine_similarity(&copenhagen_embedding, &berlin_embedding)
        );
    }

    #[test]
    fn test_multiple_contexts_single_model() {
        let model = get_model(test_model_path!(), true).unwrap();

        let (dog_prompt_tx, dog_prompt_rx) = std::sync::mpsc::channel();
        let (dog_completion_tx, dog_completion_rx) = std::sync::mpsc::channel();

        let model_clone = model.clone();
        let dog_prompt = "You're a dog. You say 'woof' a lot!".to_string();
        std::thread::spawn(|| {
            run_completion_worker(
                model_clone,
                dog_prompt_rx,
                dog_completion_tx,
                SamplerConfig::default(),
                4096,
                dog_prompt,
            )
        });

        let cat_prompt = "You're a cat. You say 'meow' a lot!".to_string();
        let (cat_prompt_tx, cat_prompt_rx) = std::sync::mpsc::channel();
        let (cat_completion_tx, cat_completion_rx) = std::sync::mpsc::channel();
        std::thread::spawn(|| {
            run_completion_worker(
                model,
                cat_prompt_rx,
                cat_completion_tx,
                SamplerConfig::default(),
                4096,
                cat_prompt,
            )
        });

        dog_prompt_tx
            .send(
                "Hi! What kind of animal are you? Show me by making the sound you make."
                    .to_string(),
            )
            .unwrap();

        cat_prompt_tx
            .send("Hi! What kind of animal are you? What sound do you make a lot?".to_string())
            .unwrap();

        // read dog output
        let result: String;
        loop {
            match dog_completion_rx.recv() {
                Ok(LLMOutput::Token(_)) => {}
                Ok(LLMOutput::Done(response)) => {
                    result = response;
                    break;
                }
                _ => unreachable!(),
            }
        }
        assert!(
            result.contains("Woof"),
            "Expected completion to contain 'woof', got: {result}"
        );

        // read cat output
        let result: String;
        loop {
            match cat_completion_rx.recv() {
                Ok(LLMOutput::Token(_)) => {}
                Ok(LLMOutput::Done(response)) => {
                    result = response;
                    break;
                }
                _ => unreachable!(),
            }
        }
        assert!(
            result.contains("meow"),
            "Expected completion to contain 'meow', got: {result}"
        );
    }

    #[test]
    fn test_context_shifting() {
        let model = get_model(test_model_path!(), true).unwrap();

        let (prompt_tx, prompt_rx) = std::sync::mpsc::channel();
        let (completion_tx, completion_rx) = std::sync::mpsc::channel();

        let system_prompt = "You are a helpful assistant.".to_string();
        std::thread::spawn(|| {
            run_completion_worker(
                model,
                prompt_rx,
                completion_tx,
                SamplerConfig::default(),
                128, // very low context size. will be exceeded immediately
                system_prompt,
            )
        });

        prompt_tx
            .send("Please count down from 10 to 0, like this: Current 10, target 0. Current 9, target: 0...".to_string())
            .unwrap();

        let result: String;
        loop {
            match completion_rx.recv() {
                Ok(LLMOutput::Token(t)) => {
                    println!("new token: {t}");
                }
                Ok(LLMOutput::Done(response)) => {
                    result = response;
                    break;
                }
                Ok(LLMOutput::FatalErr(e)) => {
                    println!("got fatal error: {e}");
                    panic!();
                }
                _ => unreachable!(),
            }
        }
        assert!(
            result.contains("Current 0, target 0"),
            "Expected completion to contain 'Current 0, target 0', got: {result}"
        );
    }
}<|MERGE_RESOLUTION|>--- conflicted
+++ resolved
@@ -1,3 +1,5 @@
+use crate::chat_state;
+use crate::sampler_config::{make_sampler, SamplerConfig};
 use lazy_static::lazy_static;
 use llama_cpp_2::context::params::LlamaContextParams;
 use llama_cpp_2::context::LlamaContext;
@@ -10,8 +12,6 @@
 use std::pin::pin;
 use std::sync::mpsc::{Receiver, Sender};
 use std::sync::{Arc, LazyLock, Mutex};
-use crate::chat_state;
-use crate::sampler_config::{make_sampler, SamplerConfig};
 
 const MAX_TOKEN_STR_LEN: usize = 128;
 
@@ -83,58 +83,6 @@
     Ok(Arc::new(model))
 }
 
-<<<<<<< HEAD
-// random candidates
-pub struct SamplerConfig {
-    pub seed: u32,
-    pub temperature: f32,
-    pub penalty_last_n: i32,
-    pub penalty_repeat: f32,
-    pub penalty_freq: f32,
-    pub penalty_present: f32,
-    pub penalize_nl: bool,
-    pub ignore_eos: bool,
-    pub mirostat_tau: f32,
-    pub mirostat_eta: f32,
-}
-
-impl Default for SamplerConfig {
-    fn default() -> Self {
-        SamplerConfig {
-            seed: 1234,
-            temperature: 0.8,
-            penalty_last_n: -1,
-            penalty_repeat: 0.0,
-            penalty_freq: 0.0,
-            penalty_present: 0.0,
-            penalize_nl: false,
-            ignore_eos: false,
-            mirostat_tau: 5.0,
-            mirostat_eta: 0.1,
-        }
-    }
-}
-
-fn make_sampler(model: &LlamaModel, config: SamplerConfig) -> LlamaSampler {
-    // init mirostat sampler
-    LlamaSampler::chain(
-        [
-            LlamaSampler::penalties(
-                -1,
-                config.penalty_repeat,
-                config.penalty_freq,
-                config.penalty_present,
-            ),
-            LlamaSampler::temp(config.temperature),
-            //LlamaSampler::mirostat_v2(config.seed, config.mirostat_tau, config.mirostat_eta),
-            LlamaSampler::dist(config.seed),
-        ],
-        true, // Do not calculate performance metrics
-    )
-}
-
-=======
->>>>>>> 99cc3289
 #[derive(Debug, thiserror::Error)]
 pub enum WorkerError {
     #[error("Could not determine number of threads available: {0}")]
