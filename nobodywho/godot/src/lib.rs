use godot::classes::{INode, ProjectSettings};
use godot::prelude::*;
use nobodywho::chat::ChatConfig;
use nobodywho::{chat_state, errors, llm, sampler_config};
use std::sync::atomic::{AtomicU64, Ordering};
use tracing::{debug, error, info, trace, warn};
use tracing_subscriber::filter::{LevelFilter, Targets};
use tracing_subscriber::prelude::*;

<<<<<<< HEAD
=======
use crate::sampler_resource::NobodyWhoSampler;

// Wrapper to make Callable Send (we ensure it's only accessed safely via Mutex)
struct SendCallable(Callable);
unsafe impl Send for SendCallable {}

>>>>>>> ab17228e
struct NobodyWhoExtension;

#[derive(GodotConvert, Var, Export, Debug, Clone, Copy)]
#[godot(via=GString)]
enum SamplerMethodName {
    Default,
    Greedy,
    DRY,
    TopK,
    TopP,
    Temperature,
    JSON,
    Grammar,
}

#[derive(GodotClass)]
#[class(base=Node)]
struct NobodyWhoSampler {
    #[export]
    method: SamplerMethodName,
    #[export]
    top_k: i32,
    #[export]
    top_p: f32,
    #[export]
    temperature: f32,
    #[export]
    grammar: GString,
}

#[godot_api]
impl INode for NobodyWhoSampler {
    fn init(_base: Base<Node>) -> Self {
        // default values to show in godot editor
        Self {
            method: SamplerMethodName::Default,
            top_k: 10,
            top_p: 0.95,
            temperature: 0.8,
            grammar: "".into(),
        }
    }
}

#[gdextension]
unsafe impl ExtensionLibrary for NobodyWhoExtension {
    fn on_level_init(level: InitLevel) {
        // this version logging needs to happen after godot has loaded
        // otherwise the tracing_subscriber stuff will crash, because it can't access godot stuff
        if level == InitLevel::Editor {
            // Initialize tracing_subscriber - sends all tracing events to godot console.
            info!("NobodyWho Godot version: {}", env!("CARGO_PKG_VERSION"));
            set_log_level("INFO"); // default behavior
        }
    }
}

#[derive(GodotClass)]
#[class(base=Node)]
/// The model node is used to load the model, currently only GGUF models are supported.
///
/// If you dont know what model to use, we would suggest checking out https://huggingface.co/spaces/k-mktr/gpu-poor-llm-arena
struct NobodyWhoModel {
    #[export(file = "*.gguf")]
    model_path: GString,

    #[export]
    use_gpu_if_available: bool,

    model: Option<llm::Model>,
}

#[godot_api]
impl INode for NobodyWhoModel {
    fn init(_base: Base<Node>) -> Self {
        // default values to show in godot editor
        let model_path: String = "model.gguf".into();

        Self {
            model_path: model_path.into(),
            use_gpu_if_available: true,
            model: None,
        }
    }
}

#[godot_api]
impl NobodyWhoModel {
    // memoized model loader
    fn get_model(&mut self) -> Result<llm::Model, errors::LoadModelError> {
        if let Some(model) = &self.model {
            return Ok(model.clone());
        }

        let project_settings = ProjectSettings::singleton();
        let model_path_string: String = project_settings
            .globalize_path(&self.model_path.clone())
            .into();

        match llm::get_model(model_path_string.as_str(), self.use_gpu_if_available) {
            Ok(model) => {
                self.model = Some(model.clone());
                Ok(model.clone())
            }
            Err(err) => {
                godot_error!("Could not load model: {:?}", err.to_string());
                Err(err)
            }
        }
    }

    #[func]
    /// Sets the (global) log level of NobodyWho.
    /// Valid arguments are "TRACE", "DEBUG", "INFO", "WARN", and "ERROR".
    fn set_log_level(level: String) {
        set_log_level(&level);
    }
}

#[derive(GodotClass)]
#[class(base=Node)]
/// NobodyWhoChat is the main node for interacting with the LLM. It functions as a chat, and can be used to send and receive messages.
///
/// The chat node is used to start a new context to send and receive messages (multiple contexts can be used at the same time with the same model).
/// It requires a call to `start_worker()` before it can be used. If you do not call it, the chat will start the worker when you send the first message.
///
/// Example:
///
/// ```
/// extends NobodyWhoChat
///
/// func _ready():
///     # configure node
///     self.model_node = get_node("../ChatModel")
///     self.system_prompt = "You are an evil wizard. Always try to curse anyone who talks to you."
///
///     # say something
///     say("Hi there! Who are you?")
///
///     # wait for the response
///     var response = await response_finished
///     print("Got response: " + response)
///
///     # in this example we just use the `response_finished` signal to get the complete response
///     # in real-world-use you definitely want to connect `response_updated`, which gives one word at a time
///     # the whole interaction feels *much* smoother if you stream the response out word-by-word.
/// ```
///
struct NobodyWhoChat {
    #[export]
    /// The model node for the chat.
    model_node: Option<Gd<NobodyWhoModel>>,

    #[export]
    /// The sampler configuration for the chat.
    sampler: Option<Gd<NobodyWhoSampler>>,

    #[export]
    #[var(hint = MULTILINE_TEXT)]
    /// The system prompt for the chat, this is the basic instructions for the LLM's behavior.
    system_prompt: GString,

    #[export]
    allow_thinking: bool,

    #[export]
    /// Stop tokens to stop generation at these specified tokens.
    stop_words: PackedStringArray,

    #[export]
    /// This is the maximum number of tokens that can be stored in the chat history. It will delete information from the chat history if it exceeds this limit.
    /// Higher values use more VRAM, but allow for longer "short term memory" for the LLM.
    context_length: u32,

    // internal state
    chat_handle: Option<nobodywho::chat::ChatHandle>,
    tools: Vec<nobodywho::chat::Tool>,
    signal_counter: AtomicU64,
    base: Base<Node>,
}

#[godot_api]
impl INode for NobodyWhoChat {
    fn init(base: Base<Node>) -> Self {
        let default_config = ChatConfig::default();

        Self {
            // defaults
            tools: default_config.tools,
            system_prompt: default_config.system_prompt.into(),
            context_length: default_config.n_ctx,
            allow_thinking: default_config.allow_thinking,

            // config
            model_node: None,
            sampler: None,
            stop_words: PackedStringArray::new(),
            chat_handle: None,
            signal_counter: AtomicU64::new(0),
            base,
        }
    }
}

#[godot_api]
impl NobodyWhoChat {
    fn get_model(&mut self) -> Result<llm::Model, GString> {
        let gd_model_node = self.model_node.as_mut().ok_or("Model node was not set")?;
        let mut nobody_model = gd_model_node.bind_mut();
        let model: llm::Model = nobody_model.get_model().map_err(|e| e.to_string())?;

        Ok(model)
    }

    fn get_sampler_config(&mut self) -> sampler_config::SamplerConfig {
        let Some(sampler) = self.sampler.as_ref() else {
            return sampler_config::SamplerConfig::default();
        };

        let sampler_ref = sampler.bind();
        match sampler_ref.method {
            SamplerMethodName::Default => sampler_config::SamplerConfig::default(),
            SamplerMethodName::Greedy => sampler_config::SamplerPresets::greedy(),
            SamplerMethodName::DRY => sampler_config::SamplerPresets::dry(),
            SamplerMethodName::TopK => sampler_config::SamplerPresets::top_k(sampler_ref.top_k),
            SamplerMethodName::TopP => sampler_config::SamplerPresets::top_p(sampler_ref.top_p),
            SamplerMethodName::Temperature => {
                sampler_config::SamplerPresets::temperature(sampler_ref.temperature)
            }
            SamplerMethodName::JSON => sampler_config::SamplerPresets::json(),
            SamplerMethodName::Grammar => {
                sampler_config::SamplerPresets::grammar(sampler_ref.grammar.to_string())
            }
        }
    }

    #[func]
    fn set_sampler_config(&mut self, method: SamplerMethodName) {
        if let Some(sampler) = self.sampler.as_mut() {
            sampler.bind_mut().method = method;
        } else {
            let sampler = Gd::from_object(NobodyWhoSampler {
                method,
                top_k: 10,
                top_p: 0.95,
                temperature: 0.8,
                grammar: "".into(),
            });
            self.sampler = Some(sampler);
        }
    }

    #[func]
    /// Starts the LLM worker thread. This is required before you can send messages to the LLM.
    /// This fuction is blocking and can be a bit slow, so you may want to be strategic about when you call it.
    fn start_worker(&mut self) {
        let result = self.start_worker_impl();
        // run it and show error in godot if it fails
        if let Err(msg) = result {
            godot_error!("Error running model: {}", msg);
        }
    }

    fn start_worker_impl(&mut self) -> Result<(), String> {
        let model = self.get_model()?;
        self.chat_handle = Some(nobodywho::chat::ChatHandle::new(
            model,
            nobodywho::chat::ChatConfig {
                system_prompt: self.system_prompt.to_string(),
                tools: self.tools.clone(),
                n_ctx: self.context_length,
                allow_thinking: self.allow_thinking,
            },
        ));
        Ok(())
    }

    #[func]
    /// Sends a message to the LLM.
    /// This will start the inference process. meaning you can also listen on the `response_updated` and `response_finished` signals to get the response.
    fn say(&mut self, message: String) {
        let sampler = self.get_sampler_config();
        if let Some(chat_handle) = self.chat_handle.as_mut() {
            let stop_words = self
                .stop_words
                .to_vec()
                .into_iter()
                .map(|g| g.to_string())
                .collect();
            let mut generation_channel = chat_handle.say(message, sampler, stop_words);

            let emit_node = self.to_gd();
            godot::task::spawn(async move {
                while let Some(out) = generation_channel.recv().await {
                    match out {
                        nobodywho::llm::WriteOutput::Token(tok) => emit_node
                            .signals()
                            .response_updated()
                            .emit(&GString::from(tok)),
                        nobodywho::llm::WriteOutput::Done(resp) => emit_node
                            .signals()
                            .response_finished()
                            .emit(&GString::from(resp)),
                    }
                }
            });
        } else {
            godot_warn!("Worker was not started yet, starting now... You may want to call `start_worker()` ahead of time to avoid waiting.");
            match self.start_worker_impl() {
                Err(msg) => godot_error!("Failed auto-starting the worker: {}", msg),
                Ok(()) => self.say(message),
            }
        }
    }

    #[func]
    fn stop_generation(&mut self) {
        if let Some(chat_handle) = &self.chat_handle {
            chat_handle.stop_generation();
        } else {
            godot_warn!("Attempted to stop generation, but no worker is running. Doing nothing.");
        }
    }

    #[func]
    fn reset_context(&mut self) {
        if let Some(chat_handle) = &self.chat_handle {
            chat_handle.reset_chat(self.system_prompt.to_string(), self.tools.clone());
        } else {
            godot_error!("Attempted to reset context, but no worker is running. Doing nothing.");
        }
    }

    #[func]
    fn get_chat_history(&mut self) -> Variant {
        if let Some(chat_handle) = &self.chat_handle {
            // kick off operation
            let mut rx = chat_handle.get_chat_history();

            // decide on a unique name for the response signal
            let signal_name = format!(
                "get_chat_history_{}",
                self.signal_counter.fetch_add(1, Ordering::Relaxed)
            );
            self.base_mut().add_user_signal(&signal_name);

            let mut emit_node = self.to_gd();
            let signal_name_copy = signal_name.clone();
            godot::task::spawn(async move {
                let Some(chat_history) = rx.recv().await else {
                    error!("Chat worker died while waiting for get_chat_history.");
                    emit_node.emit_signal(&signal_name_copy, &vec![]);
                    return;
                };
                let godot_dict_msgs: Array<Dictionary> = messages_to_dictionaries(&chat_history);
                let godot_variant_array: Array<Variant> = godot_dict_msgs
                    .iter_shared()
                    .map(|dict| Variant::from(dict))
                    .collect();

                // wait for godot code to connect to signal
                let signal = Signal::from_object_signal(&emit_node, &signal_name_copy);
                let tree: Gd<SceneTree> = godot::classes::Engine::singleton()
                    .get_main_loop()
                    .unwrap()
                    .cast();
                for _ in 0..10 {
                    if signal.connections().len() > 0 {
                        // happy path: signal has a connection.
                        signal.emit(&vec![Variant::from(godot_variant_array)]);
                        // we're done.
                        return;
                    };
                    // wait one frame before checking number of connections again
                    trace!("Nothing connected to signal yet, waiting one frame...");
                    tree.signals().process_frame().to_future().await;
                }
                // unhappy path: nothing ever connected:
                warn!("Nothing connected to get_chat_history signal for 10 frames. Giving up...");
            });

            // returns signal, so that you can `var msgs = await get_chat_history()`
            Variant::from(godot::builtin::Signal::from_object_signal(
                &self.base_mut(),
                &signal_name,
            ))
        } else {
            godot_error!("Attempted to reset context, but no worker is running. Doing nothing and returning nil.");
            Variant::nil()
        }
    }

    #[func]
    fn set_chat_history(&mut self, messages: Array<Variant>) {
        if let Some(chat_handle) = &self.chat_handle {
            match dictionaries_to_messages(messages) {
                Ok(msg_vec) => {
                    // Check if last message is from user and warn
                    if msg_vec
                        .last()
                        .map_or(false, |msg| msg.role() == &chat_state::Role::User)
                    {
                        godot_warn!("Chat history ends with a user message. This may cause unexpected behavior during generation.");
                    }

                    let _rx = chat_handle.set_chat_history(msg_vec);
                    // we ignore the receiver for now, fire-and-forget
                }
                Err(e) => godot_error!("Failed to set chat history: {}", e),
            }
        } else {
            godot_error!("Attempted to set chat history, but no worker is running. Doing nothing.");
        }
    }

    #[func]
    /// Add a tool for the LLM to use.
    /// Tool calling is only supported for a select few models. We recommend Qwen3.
    ///
    /// The tool is a fully typed callable function on a godot object.
    /// The function should return a string.
    /// All parameters should have type hints, and only primitive types are supported.
    /// NobodyWho will use the type hints to constrain the generation, such that the function will
    /// only ever be called with the correct types.
    /// Fancier types like lists, dictionaries, and classes are not (yet) supported.
    ///
    /// If you need to specify more parameter constraints, see `add_tool_with_schema`.
    ///
    /// Example:
    ///
    /// ```
    /// extends NobodyWhoChat
    ///
    /// func add_numbers(a: int, b: int):
    ///     return str(a + b)
    ///
    /// func _ready():
    ///     # register the tool
    ///     add_tool(add_numbers, "Adds two integers")
    ///
    ///     # see that the llm invokes the tool
    ///     say("What is two plus two?")
    /// ```
    fn add_tool(&mut self, callable: Callable, description: String) {
        if self.chat_handle.is_some() {
            godot_warn!("Worker already running. Tools won't be available until restart or reset");
        }

        let json_schema = match json_schema_from_callable(&callable) {
            Ok(js) => js,
            Err(e) => {
                godot_error!("Failed generating json schema for function: {e}");
                return;
            }
        };
        debug!(?json_schema);

        self._add_tool_with_schema(callable, description, json_schema);
    }

    #[func]
    /// Add a tool for the LLM to use, along with a json schema to constrain the parameters.
    /// The order of parameters in the json schema must be preserved.
    /// The json schema keyword "description" may be used here, to help guide the LLM.
    /// Tool calling is only supported for a select few models. We recommend Qwen3.
    ///
    /// Example:
    ///
    /// ```
    /// extends NobodyWhoChat
    ///
    /// func add_numbers(a, b):
    ///     return str(a + b)
    ///
    /// func _ready():
    ///     # register the tool
    ///     var json_schema = """
    ///         {
    ///           "type": "object",
    ///           "properties": {
    ///             "a": { "type": "integer" },
    ///             "b": { "type": "integer" }
    ///           },
    ///           "required": ["a", "b"],
    ///         }
    ///     """
    ///     add_tool_with_schema(add_numbers, "Adds two integers", json_schema)
    ///
    ///     # see that the llm invokes the tool
    ///     say("What is two plus two?")
    /// ```
    fn add_tool_with_schema(
        &mut self,
        callable: Callable,
        description: String,
        json_schema: String,
    ) {
        let Ok(serde_json::Value::Object(json_schema)) = serde_json::from_str(json_schema.as_str())
        else {
            godot_error!("Passed json schema was not a valid json object.");
            return;
        };
        return self._add_tool_with_schema(callable, description, json_schema);
    }

    fn _add_tool_with_schema(
        &mut self,
        callable: Callable,
        description: String,
        json_schema: serde_json::Map<String, serde_json::Value>,
    ) {
        // list of property names, preserving order of arguments from Callable
        let Some(properties) = json_schema
            .get("properties")
            .and_then(|v| v.as_object())
            .map(|obj| obj.keys().cloned().collect::<Vec<String>>())
        else {
            godot_error!("JSON Schema was malformed");
            return;
        };

        let Some(method_name) = callable.method_name() else {
            godot_error!("Could not get method name. Did you pass an anonymous function?");
            return;
        };

        // Wrap the callable to make it Send (we ensure thread-safe access via Mutex)
        use std::sync::{Arc, Mutex};
        let callable = Arc::new(Mutex::new(SendCallable(callable)));
        let properties = Arc::new(properties);

        // the callback that the actual tool call uses
        let func = move |j: serde_json::Value| {
            let Some(obj) = j.as_object() else {
                warn!("LLM passed bad arguments to tool: {j:?}");
                return "Error: Bad arguments. You must supply a json object.".into();
            };

            let mut args: Vec<Variant> = vec![];
            for prop in properties.iter() {
                let Some(val) = obj.get(prop.as_str()) else {
                    warn!("LLM passed bad arguments to tool. Missing argument {prop}");
                    return format!("Error: Missing argument {prop}");
                };
                args.push(json_to_godot(val));
            }

            // Lock the callable for the duration of the call
            let callable_guard = callable.lock().unwrap();

            // TODO: if arguments are incorrect here, the callable returns null
            let res: Variant = callable_guard.0.call(&args);

            // Handling of async methods,
            // as soon as you use await in godot, the will return GDScriptState, which contains a signal.
            // signal cannot be emitted from non mainthreads, so we throw an
            if res.get_type() == VariantType::OBJECT {
                if let Ok(obj) = res.try_to::<Gd<RefCounted>>() {
                    let class_name = obj.get_class();
                    if class_name.to_string() == "GDScriptFunctionState" {
                        godot_error!("Tool function is async. This is not supported yet.");
                        return "Error: Async tool functions are not supported. Please use synchronous functions only.".into();
                    }
                }
            }
            res.to_string()
        };
        let new_tool = nobodywho::chat::Tool::new(
            method_name.into(),
            description,
            json_schema.into(),
            std::sync::Arc::new(func),
        );
        self.tools.push(new_tool);
    }

    #[func]
    fn remove_tool(&mut self, callable: Callable) {
        let method_name = match callable.method_name() {
            Some(name) => name.to_string(),
            None => {
                godot_error!("remove_tool: missing method_name on Callable");
                return;
            }
        };
        let tools_before = self.tools.len();
        self.tools.retain(|tool| tool.name != method_name);
        if self.tools.len() == tools_before {
            godot_warn!("remove_tool: unknown tool '{}'", method_name);
        }
        if let Some(chat_handle) = &self.chat_handle {
            chat_handle.set_tools(self.tools.clone());
        }
    }

    #[signal]
    /// Triggered when a new token is received from the LLM. Returns the new token as a string.
    /// It is strongly recommended to connect to this signal, and display the text output as it is
    /// being generated. This makes for a much nicer user experience.
    fn response_updated(new_token: GString);

    #[signal]
    /// Triggered when the LLM has finished generating the response. Returns the full response as a string.
    fn response_finished(response: GString);

    #[func]
    /// Sets the (global) log level of NobodyWho.
    /// Valid arguments are "TRACE", "DEBUG", "INFO", "WARN", and "ERROR".
    fn set_log_level(level: String) {
        set_log_level(&level);
    }
}

fn json_to_godot(value: &serde_json::Value) -> Variant {
    match value {
        serde_json::Value::Null => Variant::nil(),
        serde_json::Value::Bool(b) => Variant::from(*b),
        serde_json::Value::Number(n) => {
            if let Some(i) = n.as_i64() {
                Variant::from(i)
            } else if let Some(u) = n.as_u64() {
                Variant::from(u)
            } else if let Some(f) = n.as_f64() {
                Variant::from(f)
            } else {
                warn!("Didn't expect this code branch to be possible. Trying fallible conversion to f64.");
                Variant::from(n.as_f64().unwrap())
            }
        }
        serde_json::Value::String(s) => Variant::from(s.as_str()),
        serde_json::Value::Array(arr) => {
            let vec: Vec<Variant> = arr.into_iter().map(json_to_godot).collect();
            Variant::from(vec)
        }
        serde_json::Value::Object(obj) => {
            // XXX: this is prerty lazy
            let mut dict = Dictionary::new();
            for (key, val) in obj {
                dict.set(key.as_str(), json_to_godot(val));
            }
            Variant::from(dict)
        }
    }
}

fn json_schema_from_callable(
    callable: &Callable,
) -> Result<serde_json::Map<String, serde_json::Value>, String> {
    // find method metadata
    let method_name = callable.method_name().ok_or("Error adding tool: Could not get method name for callable. Did you pass in an anonymous function?".to_string())?;
    let method_obj = callable.object().ok_or("Could not find object for callable. Anonymous functions and static methods are not supported.".to_string())?;
    let method_info = method_obj
        .get_method_list()
        .iter_shared()
        // XXX: I expect that this bit is pretty slow. But it works for now...
        .find(|dict| dict.at("name").to::<String>() == method_name.to_string());
    let method_info = method_info.ok_or("Could not find method on this object. Is the method you passed defined on the NobodyWhoChat script?".to_string())?;
    let method_args: Array<Dictionary> = method_info.at("args").to();

    // start building json schema
    let mut properties = serde_json::Map::new();
    let mut required = vec![];

    for arg in method_args.iter_shared() {
        let arg_name: String = arg.at("name").to();
        let arg_type: VariantType = arg.at("type").to();
        let arg_type_json_schema_name: &str = match arg_type {
            VariantType::NIL => return Err(format!("Error adding tool {method_name}: arguments must all have type hints. Argument '{arg_name}' does not have a type hint.")),
            VariantType::BOOL => "boolean",
            VariantType::INT => "integer",
            VariantType::FLOAT => "number",
            VariantType::STRING => "string",
            VariantType::ARRAY => "array",
            // TODO: more types. E.g. Object, Vector types, Array types, Dictionary
            _ => {
                return Err(format!("Error adding tool {method_name} - Unsupported type for argument '{arg_name}': {arg_type:?}"));
            }
        };

        properties.insert(
            arg_name.clone(),
            serde_json::json!({ "type": arg_type_json_schema_name }),
        );
        // TODO: can we make arguments with default values not required?
        required.push(serde_json::Value::String(arg_name));
    }

    let mut result = serde_json::Map::new();
    result.insert("type".into(), "object".into());
    result.insert("properties".into(), properties.into());
    result.insert("required".into(), required.into());
    Ok(result)
}

#[derive(GodotClass)]
#[class(base=Node)]
/// The Embedding node is used to compare text. This is useful for detecting whether the user said
/// something specific, without having to match on literal keywords or sentences.
///
/// This is done by embedding the text into a vector space and then comparing the cosine similarity between the vectors.
///
/// A good example of this would be to check if a user signals an action like "I'd like to buy the red potion". The following sentences will have high similarity:
/// - Give me the potion that is red
/// - I'd like the red one, please.
/// - Hand me the flask of scarlet hue.
///
/// Meaning you can trigger a "sell red potion" task based on natural language, without requiring a speciific formulation.
/// It can of course be used for all sorts of tasks.
///
/// It requires a "NobodyWhoModel" node to be set with a GGUF model capable of generating embeddings.
/// Example:
///
/// ```
/// extends NobodyWhoEmbedding
///
/// func _ready():
///     # configure node
///     self.model_node = get_node(“../EmbeddingModel”)
///
///     # generate some embeddings
///     embed(“The dragon is on the hill.”)
///     var dragon_hill_embd = await self.embedding_finished
///
///     embed(“The dragon is hungry for humans.”)
///     var dragon_hungry_embd = await self.embedding_finished
///
///     embed(“This does not matter.”)
///     var irrelevant_embd = await self.embedding_finished
///
///     # test similarity,
///     # here we show that two embeddings will have high similarity, if they mean similar things
///     var low_similarity = cosine_similarity(irrelevant_embd, dragon_hill_embd)
///     var high_similarity = cosine_similarity(dragon_hill_embd, dragon_hungry_embd)
///     assert(low_similarity < high_similarity)
/// ```
///
struct NobodyWhoEmbedding {
    #[export]
    /// The model node for the embedding.
    model_node: Option<Gd<NobodyWhoModel>>,
    embed_handle: Option<nobodywho::embed::EmbeddingsHandle>,
    base: Base<Node>,
}

#[godot_api]
impl INode for NobodyWhoEmbedding {
    fn init(base: Base<Node>) -> Self {
        Self {
            model_node: None,
            embed_handle: None,
            base,
        }
    }
}

#[godot_api]
impl NobodyWhoEmbedding {
    #[signal]
    /// Triggered when the embedding has finished. Returns the embedding as a PackedFloat32Array.
    fn embedding_finished(embedding: PackedFloat32Array);

    fn get_model(&mut self) -> Result<llm::Model, String> {
        let gd_model_node = self.model_node.as_mut().ok_or("Model node was not set")?;
        let mut nobody_model = gd_model_node.bind_mut();
        let model: llm::Model = nobody_model.get_model().map_err(|e| e.to_string())?;

        Ok(model)
    }

    #[func]
    /// Starts the embedding worker thread. This is called automatically when you call `embed`, if it wasn't already called.
    fn start_worker(&mut self) {
        let mut result = || -> Result<(), String> {
            let model = self.get_model()?;

            // TODO: configurable n_ctx
            self.embed_handle = Some(nobodywho::embed::EmbeddingsHandle::new(model, 4096));
            Ok(())
        };
        // run it and show error in godot if it fails
        if let Err(msg) = result() {
            godot_error!("Error running model: {}", msg);
        }
    }

    #[func]
    /// Generates the embedding of a text string. This will return a signal that you can use to wait for the embedding.
    /// The signal will return a PackedFloat32Array.
    fn embed(&mut self, text: String) -> Signal {
        if let Some(embed_handle) = &self.embed_handle {
            let mut embedding_channel = embed_handle.embed_text(text);
            let emit_node = self.to_gd();
            godot::task::spawn(async move {
                match embedding_channel.recv().await {
                    Some(embd) => emit_node
                        .signals()
                        .embedding_finished()
                        .emit(&PackedFloat32Array::from(embd)),
                    None => {
                        godot_error!("Failed generating embedding.");
                    }
                }
            });
        } else {
            godot_warn!("Worker was not started yet, starting now... You may want to call `start_worker()` ahead of time to avoid waiting.");
            self.start_worker();
            return self.embed(text);
        };

        // returns signal, so that you can `var vec = await embed("Hello, world!")`
        return godot::builtin::Signal::from_object_signal(&self.base_mut(), "embedding_finished");
    }

    #[func]
    /// Calculates the similarity between two embedding vectors.
    /// Returns a value between 0 and 1, where 1 is the highest similarity.
    fn cosine_similarity(a: PackedFloat32Array, b: PackedFloat32Array) -> f32 {
        nobodywho::embed::cosine_similarity(a.as_slice(), b.as_slice())
    }

    #[func]
    /// Sets the (global) log level of NobodyWho.
    /// Valid arguments are "TRACE", "DEBUG", "INFO", "WARN", and "ERROR".
    fn set_log_level(level: String) {
        set_log_level(&level);
    }
}

#[derive(GodotClass)]
#[class(base=Node)]
/// The CrossEncoder node is used to rank documents based on their relevance to a query.
/// This is useful for document retrieval and information retrieval tasks.
///
/// It requires a "NobodyWhoModel" node to be set with a GGUF model capable of reranking.
/// Example:
///
/// ```
/// extends NobodyWhoCrossEncoder
///
/// func _ready():
///     # configure node
///     self.model_node = get_node("../CrossEncoderModel")
///
///     # rank documents
///     var query = "What is the capital of France?"
///     var documents = PackedStringArray([
///         "Paris is the capital of France.",
///         "France is a country in Europe.",
///         "The Eiffel Tower is in Paris."
///     ])
///     var ranked_docs = await rank(query, documents, 2)
///     print("Top 2 documents: " + str(ranked_docs))
/// ```
///
struct NobodyWhoCrossEncoder {
    #[export]
    /// The model node for the crossencoder.
    model_node: Option<Gd<NobodyWhoModel>>,
    crossencoder_handle: Option<nobodywho::crossencoder::CrossEncoderHandle>,
    base: Base<Node>,
}

#[godot_api]
impl INode for NobodyWhoCrossEncoder {
    fn init(base: Base<Node>) -> Self {
        Self {
            model_node: None,
            crossencoder_handle: None,
            base,
        }
    }
}

#[godot_api]
impl NobodyWhoCrossEncoder {
    #[signal]
    /// Triggered when the ranking has finished. Returns the ranked documents as a PackedStringArray.
    fn ranking_finished(ranked_documents: PackedStringArray);

    fn get_model(&mut self) -> Result<llm::Model, String> {
        let gd_model_node = self.model_node.as_mut().ok_or("Model node was not set")?;
        let mut nobody_model = gd_model_node.bind_mut();
        let model: llm::Model = nobody_model.get_model().map_err(|e| e.to_string())?;

        Ok(model)
    }

    #[func]
    /// Starts the crossencoder worker thread. This is called automatically when you call `rank`, if it wasn't already called.
    fn start_worker(&mut self) {
        let mut result = || -> Result<(), String> {
            let model = self.get_model()?;

            // TODO: configurable n_ctx liek with the embeddings node
            self.crossencoder_handle = Some(nobodywho::crossencoder::CrossEncoderHandle::new(
                model, 4096,
            ));
            Ok(())
        };

        if let Err(msg) = result() {
            godot_error!("Error running model: {}", msg);
        }
    }

    #[func]
    /// Ranks documents based on their relevance to the query.
    /// Returns a signal that you can use to wait for the ranking.
    /// The signal will return a PackedStringArray of ranked documents.
    ///
    /// Parameters:
    /// - query: The question or query to rank documents against
    /// - documents: Array of document strings to rank
    /// - limit: Maximum number of documents to return (-1 for all documents)
    fn rank(&mut self, query: String, documents: PackedStringArray, limit: i32) -> Signal {
        let Some(crossencoder_handle) = &self.crossencoder_handle else {
            godot_warn!("Worker was not started yet, starting now... You may want to call `start_worker()` ahead of time to avoid waiting.");
            self.start_worker();
            return self.rank(query, documents, limit);
        };

        let docs_vec: Vec<String> = documents
            .to_vec()
            .into_iter()
            .map(|s| s.to_string())
            .collect();
        let mut ranking_channel = crossencoder_handle.rank(query, docs_vec.clone());
        let emit_node = self.to_gd();

        godot::task::spawn(async move {
            match ranking_channel.recv().await {
                Some(scores) => {
                    let result = Self::_to_sorted_string_array(docs_vec, scores, limit);
                    emit_node.signals().ranking_finished().emit(&result);
                }
                None => godot_error!("Failed generating ranking."),
            }
        });

        godot::builtin::Signal::from_object_signal(&self.base_mut(), "ranking_finished")
    }

    #[func]
    fn rank_sync(
        &mut self,
        query: String,
        documents: PackedStringArray,
        limit: i32,
    ) -> PackedStringArray {
        let Some(crossencoder_handle) = &self.crossencoder_handle else {
            godot_warn!("Worker was not started yet, starting now... You may want to call `start_worker()` ahead of time to avoid waiting.");
            self.start_worker();
            return self.rank_sync(query, documents, limit);
        };

        let docs_vec: Vec<String> = documents
            .to_vec()
            .into_iter()
            .map(|s| s.to_string())
            .collect();
        let mut ranking_channel = crossencoder_handle.rank(query, docs_vec.clone());

        match ranking_channel.blocking_recv() {
            Some(scores) => Self::_to_sorted_string_array(docs_vec, scores, limit),
            None => {
                godot_error!("Failed generating ranking.");
                PackedStringArray::new()
            }
        }
    }

    /// takes a list of scores and documents and returns a sorted packedstring array
    fn _to_sorted_string_array(
        documents: Vec<String>,
        scores: Vec<f32>,
        limit: i32,
    ) -> PackedStringArray {
        let mut docs_with_scores: Vec<(String, f32)> = documents.into_iter().zip(scores).collect();
        docs_with_scores.sort_by(|a, b| b.1.partial_cmp(&a.1).unwrap_or(std::cmp::Ordering::Equal));

        let ranked_docs: Vec<String> = docs_with_scores
            .into_iter()
            .map(|(doc, _)| doc)
            .take(if limit > 0 {
                limit as usize
            } else {
                usize::MAX
            })
            .collect();

        let gstring_array: Vec<GString> = ranked_docs.into_iter().map(GString::from).collect();
        PackedStringArray::from(gstring_array)
    }

    #[func]
    /// Sets the (global) log level of NobodyWho.
    /// Valid arguments are "TRACE", "DEBUG", "INFO", "WARN", and "ERROR".
    fn set_log_level(level: String) {
        set_log_level(&level);
    }
}

/// Small utility to convert our internal Messsage type to godot dictionaries.
fn messages_to_dictionaries(messages: &[chat_state::Message]) -> Array<Dictionary> {
    messages
        .iter()
        .map(|msg| {
            let json_value = serde_json::to_value(msg).unwrap_or_default();
            if let serde_json::Value::Object(obj) = json_value {
                obj.into_iter()
                    .map(|(k, v)| {
                        let variant = match v {
                            serde_json::Value::String(s) => Variant::from(s),
                            serde_json::Value::Array(arr) => {
                                // Convert arrays (like tool_calls) to proper Godot format
                                let godot_array: Array<Variant> = arr
                                    .into_iter()
                                    .map(|item| match item {
                                        serde_json::Value::Object(obj) => {
                                            let mut dict = Dictionary::new();
                                            for (key, val) in obj {
                                                dict.set(key, json_to_godot(&val));
                                            }
                                            Variant::from(dict)
                                        }
                                        _ => json_to_godot(&item),
                                    })
                                    .collect();
                                Variant::from(godot_array)
                            }
                            _ => json_to_godot(&v),
                        };
                        (GString::from(k), variant)
                    })
                    .collect()
            } else {
                Dictionary::new()
            }
        })
        .collect()
}

/// Small utility to convert godot dictionaries back to our internal Message type.
fn dictionaries_to_messages(dicts: Array<Variant>) -> Result<Vec<chat_state::Message>, String> {
    dicts
        .iter_shared()
        .map(|variant| {
            // First convert the Variant to Dictionary
            let dict = variant
                .try_to::<Dictionary>()
                .map_err(|_| "Array element is not a Dictionary")?;

            // Convert Dictionary to serde_json::Value
            let mut json_obj = serde_json::Map::new();
            for (key, value) in dict.iter_shared() {
                let key_str = key
                    .try_to::<GString>()
                    .map_err(|_| "Dictionary key is not a string")?
                    .to_string();
                let value_str = value
                    .try_to::<GString>()
                    .map_err(|_| "Dictionary value is not a string")?
                    .to_string();
                json_obj.insert(key_str, serde_json::Value::String(value_str));
            }

            // Deserialize using serde
            serde_json::from_value(serde_json::Value::Object(json_obj))
                .map_err(|e| format!("Failed to deserialize message: {}", e))
        })
        .collect()
}

// LOGGING

// Writer that forwards to Godot logging
struct GodotWriter;

impl std::io::Write for GodotWriter {
    fn write(&mut self, buf: &[u8]) -> std::io::Result<usize> {
        if let Ok(s) = std::str::from_utf8(buf) {
            let trimmed = s.trim();
            if !trimmed.is_empty() {
                // Check if it's an error message (simplistic approach)
                // You might want more sophisticated detection based on your format
                if trimmed.contains("ERROR") {
                    godot_error!("{}", trimmed);
                } else if trimmed.contains("WARN") {
                    godot_warn!("{}", trimmed);
                } else {
                    godot_print!("{}", trimmed);
                }
            }
        }
        Ok(buf.len())
    }

    fn flush(&mut self) -> std::io::Result<()> {
        Ok(())
    }
}

impl<'a> tracing_subscriber::fmt::MakeWriter<'a> for GodotWriter {
    type Writer = Self;
    fn make_writer(&'a self) -> Self::Writer {
        GodotWriter
    }
}

static INIT: std::sync::Once = std::sync::Once::new();

static LEVEL_HANDLE: std::sync::Mutex<
    Option<tracing_subscriber::reload::Handle<Targets, tracing_subscriber::Registry>>,
> = std::sync::Mutex::new(None);

fn base_directive(level: tracing::Level) -> LevelFilter {
    match level {
        tracing::Level::TRACE => LevelFilter::TRACE,
        tracing::Level::DEBUG => LevelFilter::DEBUG,
        tracing::Level::INFO => LevelFilter::INFO,
        tracing::Level::WARN => LevelFilter::WARN,
        tracing::Level::ERROR => LevelFilter::ERROR,
    }
}

// Llama logs are noisy and verbose, this works by setting a higher required log level before showing
// At app DEBUG, a llama DEBUG message is not shown because only traces with INFO or higher is allowed through
fn llama_log_threshold(level: tracing::Level) -> LevelFilter {
    match level {
        tracing::Level::TRACE => LevelFilter::TRACE,
        tracing::Level::DEBUG => LevelFilter::INFO,
        tracing::Level::INFO => LevelFilter::WARN,
        tracing::Level::WARN => LevelFilter::WARN,
        tracing::Level::ERROR => LevelFilter::ERROR,
    }
}

pub fn set_log_level(level_str: &str) {
    let level: tracing::Level = match level_str.to_uppercase().parse() {
        Ok(level) => level,
        Err(e) => {
            godot_error!("Invalid log level '{level_str}': {e}");
            return;
        }
    };

    INIT.call_once(|| {
        // XXX: uncommented for now because this seems to cause a suspicious crash
        // nobodywho::send_llamacpp_logs_to_tracing();

        let mut targets = Targets::new().with_default(base_directive(level));
        targets = targets.with_target("llama-cpp-2", llama_log_threshold(level));

        let (filter, handle) = tracing_subscriber::reload::Layer::new(targets);
        *LEVEL_HANDLE.lock().unwrap() = Some(handle);

        let fmt_layer = tracing_subscriber::fmt::layer()
            .with_writer(GodotWriter)
            .with_ansi(false)
            .with_level(true)
            .compact();

        tracing_subscriber::registry()
            .with(filter)
            .with(fmt_layer)
            .init();
    });

    if let Some(handle) = &*LEVEL_HANDLE.lock().unwrap() {
        let mut targets = Targets::new().with_default(base_directive(level));
        targets = targets.with_target("llama-cpp-2", llama_log_threshold(level));
        let _ = handle.modify(|new_targets| *new_targets = targets);
    }
}<|MERGE_RESOLUTION|>--- conflicted
+++ resolved
@@ -7,15 +7,10 @@
 use tracing_subscriber::filter::{LevelFilter, Targets};
 use tracing_subscriber::prelude::*;
 
-<<<<<<< HEAD
-=======
-use crate::sampler_resource::NobodyWhoSampler;
-
 // Wrapper to make Callable Send (we ensure it's only accessed safely via Mutex)
 struct SendCallable(Callable);
 unsafe impl Send for SendCallable {}
 
->>>>>>> ab17228e
 struct NobodyWhoExtension;
 
 #[derive(GodotConvert, Var, Export, Debug, Clone, Copy)]
