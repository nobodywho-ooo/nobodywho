mod sampler_resource;

use godot::classes::{INode, ProjectSettings};
use godot::prelude::*;
<<<<<<< HEAD
use nobodywho::{chat, llm, sampler_config};
use std::sync::{Arc, Mutex};
use tokio;
=======
use nobodywho::{llm, sampler_config};
>>>>>>> a2973c22

use crate::sampler_resource::NobodyWhoSampler;

struct NobodyWhoExtension;

#[gdextension]
impl ExtensionLibrary for NobodyWhoExtension {}

#[derive(GodotClass)]
#[class(base=Node)]
/// The model node is used to load the model, currently only GGUF models are supported.
///
/// If you dont know what model to use, we would suggest checking out https://huggingface.co/spaces/k-mktr/gpu-poor-llm-arena
struct NobodyWhoModel {
    #[export(file = "*.gguf")]
    model_path: GString,

    #[export]
    use_gpu_if_available: bool,

    model: Option<llm::Model>,
}

#[godot_api]
impl INode for NobodyWhoModel {
    fn init(_base: Base<Node>) -> Self {
        // default values to show in godot editor
        let model_path: String = "model.gguf".into();

        Self {
            model_path: model_path.into(),
            use_gpu_if_available: true,
            model: None,
        }
    }
}

impl NobodyWhoModel {
    // memoized model loader
    fn get_model(&mut self) -> Result<llm::Model, llm::LoadModelError> {
        if let Some(model) = &self.model {
            return Ok(model.clone());
        }

        let project_settings = ProjectSettings::singleton();
        let model_path_string: String = project_settings
            .globalize_path(&self.model_path.clone())
            .into();

        match llm::get_model(model_path_string.as_str(), self.use_gpu_if_available) {
            Ok(model) => {
                self.model = Some(model.clone());
                Ok(model.clone())
            }
            Err(err) => {
                godot_error!("Could not load model: {:?}", err.to_string());
                Err(err)
            }
        }
    }
}

#[derive(GodotClass)]
#[class(base=Node)]
/// NobodyWhoChat is the main node for interacting with the LLM. It functions as a chat, and can be used to send and receive messages.
///
/// The chat node is used to start a new context to send and receive messages (multiple contexts can be used at the same time with the same model).
/// It requires a call to `start_worker()` before it can be used. If you do not call it, the chat will start the worker when you send the first message.
///
/// Example:
///
/// ```
/// extends NobodyWhoChat
///
/// func _ready():
///     # configure node
///     self.model_node = get_node("../ChatModel")
///     self.system_prompt = "You are an evil wizard. Always try to curse anyone who talks to you."
///
///     # say something
///     say("Hi there! Who are you?")
///
///     # wait for the response
///     var response = await response_finished
///     print("Got response: " + response)
///
///     # in this example we just use the `response_finished` signal to get the complete response
///     # in real-world-use you definitely want to connect `response_updated`, which gives one word at a time
///     # the whole interaction feels *much* smoother if you stream the response out word-by-word.
/// ```
///
struct NobodyWhoChat {
    #[export]
    /// The model node for the chat.
    model_node: Option<Gd<NobodyWhoModel>>,

    #[export]
    /// The sampler configuration for the chat.
    sampler: Option<Gd<NobodyWhoSampler>>,

    #[export]
    #[var(hint = MULTILINE_TEXT)]
    /// The system prompt for the chat, this is the basic instructions for the LLM's behavior.
    system_prompt: GString,

    #[export]
    /// Stop tokens to stop generation at these specified tokens.
    stop_words: PackedStringArray,

    #[export]
    /// This is the maximum number of tokens that can be stored in the chat history. It will delete information from the chat history if it exceeds this limit.
    /// Higher values use more VRAM, but allow for longer "short term memory" for the LLM.
    context_length: u32,

    chat_handle: Option<nobodywho::chat::ChatHandle>,

    base: Base<Node>,
}

<<<<<<< HEAD
struct ChatAdapter {
    emit_node: Arc<Mutex<Gd<NobodyWhoChat>>>,
}

// Gd<T> is a smartpointer to a godot owned object. This renders it not sync or send inherently.
// by wrapping all access to the pointer in Arc and mutex we are making it sync and send.
// The atomic reference count makes access to its members sync (atomic) and avoid issue with dropping it in another thread
// Mutex ensures that access to it does not create undefined beahvior due to race conditions. All of this should ensure thread safety.
unsafe impl Send for ChatAdapter {}

impl chat::ChatOutput for ChatAdapter {
    fn emit_token(&mut self, tok: String) {
        self.emit_node
            .signals()
            .response_updated()
            .emit(&GString::from(tok))
    }
    fn emit_response(&mut self, resp: String) {
        self.emit_node
            .signals()
            .response_finished()
            .emit(&GString::from(&resp))
    }
    fn emit_error(&mut self, err: String) {
        godot_error!("LLM Worker failed: {err}");
    }
}

=======
>>>>>>> a2973c22
#[godot_api]
impl INode for NobodyWhoChat {
    fn init(base: Base<Node>) -> Self {
        Self {
            // config
            model_node: None,
            sampler: None,
            system_prompt: "".into(),
            stop_words: PackedStringArray::new(),
            context_length: 4096,
            chat_handle: None,

            base,
        }
    }
}

#[godot_api]
impl NobodyWhoChat {
    fn get_model(&mut self) -> Result<llm::Model, GString> {
        let gd_model_node = self.model_node.as_mut().ok_or("Model node was not set")?;
        let mut nobody_model = gd_model_node.bind_mut();
        let model: llm::Model = nobody_model.get_model().map_err(|e| e.to_string())?;

        Ok(model)
    }

    fn get_sampler_config(&mut self) -> sampler_config::SamplerConfig {
        if let Some(gd_sampler) = self.sampler.as_mut() {
            let nobody_sampler: GdRef<NobodyWhoSampler> = gd_sampler.bind();
            nobody_sampler.sampler_config.clone()
        } else {
            sampler_config::SamplerConfig::default()
        }
    }

    #[func]
    /// Starts the LLM worker thread. This is required before you can send messages to the LLM.
    /// This fuction is blocking and can be a bit slow, so you may want to be strategic about when you call it.
    fn start_worker(&mut self) {
        let mut result = || -> Result<(), String> {
            let model = self.get_model()?;
            self.chat_handle = Some(nobodywho::chat::ChatHandle::new(
                model,
<<<<<<< HEAD
                sampler_config,
                stop_tokens,
                n_ctx: self.context_length,
                use_embeddings: false,
            };

            // start the llm worker
            let (msg_tx, msg_rx) = tokio::sync::mpsc::channel(4096); // TODO: 4096 is super random
            self.msg_tx = Some(msg_tx);
            let adapter = ChatAdapter {
                emit_node: Arc::new(Mutex::new(self.to_gd())),
            };
            let system_prompt = self.system_prompt.to_string();
            godot::task::spawn(async {
                chat::simple_chat_loop(params, system_prompt, msg_rx, Box::new(adapter))
                    .await
                    .unwrap_or_else(|e| {
                        godot_error!("{e:?}");
                        ()
                    })
            });

=======
                self.context_length,
                self.system_prompt.to_string(),
            ));
>>>>>>> a2973c22
            Ok(())
        };

        // run it and show error in godot if it fails
        if let Err(msg) = result() {
            godot_error!("Error running model: {}", msg);
        }
    }

    #[func]
    /// Sends a message to the LLM.
    /// This will start the inference process. meaning you can also listen on the `response_updated` and `response_finished` signals to get the response.
    fn say(&mut self, message: String) {
        let sampler = self.get_sampler_config();
        if let Some(chat_handle) = self.chat_handle.as_mut() {
            let stop_words = self
                .stop_words
                .to_vec()
                .into_iter()
                .map(|g| g.to_string())
                .collect();
            let mut generation_channel = chat_handle.say(message, sampler, stop_words);

            let mut emit_node = self.to_gd();
            godot::task::spawn(async move {
                while let Some(out) = generation_channel.recv().await {
                    match out {
                        nobodywho::llm::WriteOutput::Token(tok) => emit_node
                            .signals()
                            .response_updated()
                            .emit(&GString::from(tok)),
                        nobodywho::llm::WriteOutput::Done(resp) => emit_node
                            .signals()
                            .response_finished()
                            .emit(&GString::from(resp)),
                    }
                }
            });
        } else {
            godot_warn!("Worker was not started yet, starting now... You may want to call `start_worker()` ahead of time to avoid waiting.");
            self.start_worker();
            self.say(message);
        }
    }

    #[func]
    fn reset_context(&mut self) {
        if let Some(chat_handle) = &self.chat_handle {
            chat_handle.reset_chat(self.system_prompt.to_string());
        } else {
            godot_error!("Attempted to reset context, but no worker is running. Doing nothing.");
        }
    }

    #[signal]
    /// Triggered when a new token is received from the LLM. Returns the new token as a string.
    /// It is strongly recommended to connect to this signal, and display the text output as it is
    /// being generated. This makes for a much nicer user experience.
    fn response_updated(new_token: GString);

    #[signal]
    /// Triggered when the LLM has finished generating the response. Returns the full response as a string.
    fn response_finished(response: GString);
}

#[derive(GodotClass)]
#[class(base=Node)]
/// The Embedding node is used to compare text. This is useful for detecting whether the user said
/// something specific, without having to match on literal keywords or sentences.
///
/// This is done by embedding the text into a vector space and then comparing the cosine similarity between the vectors.
///
/// A good example of this would be to check if a user signals an action like "I'd like to buy the red potion". The following sentences will have high similarity:
/// - Give me the potion that is red
/// - I'd like the red one, please.
/// - Hand me the flask of scarlet hue.
///
/// Meaning you can trigger a "sell red potion" task based on natural language, without requiring a speciific formulation.
/// It can of course be used for all sorts of tasks.
///
/// It requires a "NobodyWhoModel" node to be set with a GGUF model capable of generating embeddings.
/// Example:
///
/// ```
/// extends NobodyWhoEmbedding
///
/// func _ready():
///     # configure node
///     self.model_node = get_node(“../EmbeddingModel”)
///
///     # generate some embeddings
///     embed(“The dragon is on the hill.”)
///     var dragon_hill_embd = await self.embedding_finished
///
///     embed(“The dragon is hungry for humans.”)
///     var dragon_hungry_embd = await self.embedding_finished
///
///     embed(“This does not matter.”)
///     var irrelevant_embd = await self.embedding_finished
///
///     # test similarity,
///     # here we show that two embeddings will have high similarity, if they mean similar things
///     var low_similarity = cosine_similarity(irrelevant_embd, dragon_hill_embd)
///     var high_similarity = cosine_similarity(dragon_hill_embd, dragon_hungry_embd)
///     assert(low_similarity < high_similarity)
/// ```
///
struct NobodyWhoEmbedding {
    #[export]
    /// The model node for the embedding.
    model_node: Option<Gd<NobodyWhoModel>>,
    embed_handle: Option<nobodywho::embed::EmbeddingsHandle>,
    base: Base<Node>,
}

#[godot_api]
impl INode for NobodyWhoEmbedding {
    fn init(base: Base<Node>) -> Self {
        Self {
            model_node: None,
            embed_handle: None,
            base,
        }
    }
}

<<<<<<< HEAD
struct EmbeddingAdapter {
    emit_node: Arc<Mutex<Gd<NobodyWhoEmbedding>>>,
}

// Gd<T> is a smartpointer to a godot owned object. This renders it not sync or send inherently.
// by wrapping all access to the pointer in Arc and mutex we are making it sync and send.
// The atomic reference count makes access to its members sync (atomic) and avoids issues with dropping it in another thread
// Mutex ensures that access to it does not create undefined beahvior due to race conditions. All of this should ensure thread safety.        
unsafe impl Send for EmbeddingAdapter {}

impl chat::EmbeddingOutput for EmbeddingAdapter {
    fn emit_embedding(&mut self, embd: Vec<f32>) {
        self.emit_node
            .lock()
            .unwrap()
            .signals()
            .embedding_finished()
            .emit(&PackedFloat32Array::from(embd));
    }
}

=======
>>>>>>> a2973c22
#[godot_api]
impl NobodyWhoEmbedding {
    #[signal]
    /// Triggered when the embedding has finished. Returns the embedding as a PackedFloat32Array.
    fn embedding_finished(embedding: PackedFloat32Array);

    fn get_model(&mut self) -> Result<llm::Model, String> {
        let gd_model_node = self.model_node.as_mut().ok_or("Model node was not set")?;
        let mut nobody_model = gd_model_node.bind_mut();
        let model: llm::Model = nobody_model.get_model().map_err(|e| e.to_string())?;

        Ok(model)
    }

    #[func]
    /// Starts the embedding worker thread. This is called automatically when you call `embed`, if it wasn't already called.
    fn start_worker(&mut self) {
        let mut result = || -> Result<(), String> {
            let model = self.get_model()?;

<<<<<<< HEAD
            let sampler_config = nobodywho::sampler_config::SamplerConfig::default();

            // TODO: sampler_config and stop_tokens actually aren't needed here
            // TODO: n_ctx should be configurable
            let params = llm::LLMActorParams {
                model,
                sampler_config,
                stop_tokens: vec![],
                n_ctx: 4096,
                use_embeddings: true,
            };

            let (embed_tx, embed_rx) = tokio::sync::mpsc::channel(4096); // TODO: this number is super random
            self.embed_tx = Some(embed_tx.clone());

            let adapter = EmbeddingAdapter {
                emit_node: Arc::new(Mutex::new(self.to_gd())),
            };
            godot::task::spawn(async {
                chat::simple_embedding_loop(params, embed_rx, Box::new(adapter))
                    .await
                    .unwrap_or_else(|e| {
                        godot_error!("{e:?}");
                        ()
                    });
            });

=======
            // TODO: configurable n_ctx
            self.embed_handle = Some(nobodywho::embed::EmbeddingsHandle::new(model, 4096));
>>>>>>> a2973c22
            Ok(())
        };
        // run it and show error in godot if it fails
        if let Err(msg) = result() {
            godot_error!("Error running model: {}", msg);
        }
    }

    #[func]
    /// Generates the embedding of a text string. This will return a signal that you can use to wait for the embedding.
    /// The signal will return a PackedFloat32Array.
    fn embed(&mut self, text: String) -> Signal {
        if let Some(embed_handle) = &self.embed_handle {
            let mut embedding_channel = embed_handle.embed_text(text);
            let mut emit_node = self.to_gd();
            godot::task::spawn(async move {
                match embedding_channel.recv().await {
                    Some(embd) => emit_node
                        .signals()
                        .embedding_finished()
                        .emit(&PackedFloat32Array::from(embd)),
                    None => {
                        godot_error!("Failed generating embedding.");
                    }
                }
            });
        } else {
            godot_warn!("Worker was not started yet, starting now... You may want to call `start_worker()` ahead of time to avoid waiting.");
            self.start_worker();
            return self.embed(text);
        };

        // returns signal, so that you can `var vec = await embed("Hello, world!")`
        return godot::builtin::Signal::from_object_signal(&self.base_mut(), "embedding_finished");
    }

    #[func]
    /// Calculates the similarity between two embedding vectors.
    /// Returns a value between 0 and 1, where 1 is the highest similarity.
    fn cosine_similarity(a: PackedFloat32Array, b: PackedFloat32Array) -> f32 {
        nobodywho::embed::cosine_similarity(a.as_slice(), b.as_slice())
    }
}<|MERGE_RESOLUTION|>--- conflicted
+++ resolved
@@ -2,20 +2,14 @@
 
 use godot::classes::{INode, ProjectSettings};
 use godot::prelude::*;
-<<<<<<< HEAD
-use nobodywho::{chat, llm, sampler_config};
-use std::sync::{Arc, Mutex};
-use tokio;
-=======
 use nobodywho::{llm, sampler_config};
->>>>>>> a2973c22
 
 use crate::sampler_resource::NobodyWhoSampler;
 
 struct NobodyWhoExtension;
 
 #[gdextension]
-impl ExtensionLibrary for NobodyWhoExtension {}
+unsafe impl ExtensionLibrary for NobodyWhoExtension {}
 
 #[derive(GodotClass)]
 #[class(base=Node)]
@@ -128,37 +122,6 @@
     base: Base<Node>,
 }
 
-<<<<<<< HEAD
-struct ChatAdapter {
-    emit_node: Arc<Mutex<Gd<NobodyWhoChat>>>,
-}
-
-// Gd<T> is a smartpointer to a godot owned object. This renders it not sync or send inherently.
-// by wrapping all access to the pointer in Arc and mutex we are making it sync and send.
-// The atomic reference count makes access to its members sync (atomic) and avoid issue with dropping it in another thread
-// Mutex ensures that access to it does not create undefined beahvior due to race conditions. All of this should ensure thread safety.
-unsafe impl Send for ChatAdapter {}
-
-impl chat::ChatOutput for ChatAdapter {
-    fn emit_token(&mut self, tok: String) {
-        self.emit_node
-            .signals()
-            .response_updated()
-            .emit(&GString::from(tok))
-    }
-    fn emit_response(&mut self, resp: String) {
-        self.emit_node
-            .signals()
-            .response_finished()
-            .emit(&GString::from(&resp))
-    }
-    fn emit_error(&mut self, err: String) {
-        godot_error!("LLM Worker failed: {err}");
-    }
-}
-
-=======
->>>>>>> a2973c22
 #[godot_api]
 impl INode for NobodyWhoChat {
     fn init(base: Base<Node>) -> Self {
@@ -203,34 +166,9 @@
             let model = self.get_model()?;
             self.chat_handle = Some(nobodywho::chat::ChatHandle::new(
                 model,
-<<<<<<< HEAD
-                sampler_config,
-                stop_tokens,
-                n_ctx: self.context_length,
-                use_embeddings: false,
-            };
-
-            // start the llm worker
-            let (msg_tx, msg_rx) = tokio::sync::mpsc::channel(4096); // TODO: 4096 is super random
-            self.msg_tx = Some(msg_tx);
-            let adapter = ChatAdapter {
-                emit_node: Arc::new(Mutex::new(self.to_gd())),
-            };
-            let system_prompt = self.system_prompt.to_string();
-            godot::task::spawn(async {
-                chat::simple_chat_loop(params, system_prompt, msg_rx, Box::new(adapter))
-                    .await
-                    .unwrap_or_else(|e| {
-                        godot_error!("{e:?}");
-                        ()
-                    })
-            });
-
-=======
                 self.context_length,
                 self.system_prompt.to_string(),
             ));
->>>>>>> a2973c22
             Ok(())
         };
 
@@ -357,30 +295,6 @@
     }
 }
 
-<<<<<<< HEAD
-struct EmbeddingAdapter {
-    emit_node: Arc<Mutex<Gd<NobodyWhoEmbedding>>>,
-}
-
-// Gd<T> is a smartpointer to a godot owned object. This renders it not sync or send inherently.
-// by wrapping all access to the pointer in Arc and mutex we are making it sync and send.
-// The atomic reference count makes access to its members sync (atomic) and avoids issues with dropping it in another thread
-// Mutex ensures that access to it does not create undefined beahvior due to race conditions. All of this should ensure thread safety.        
-unsafe impl Send for EmbeddingAdapter {}
-
-impl chat::EmbeddingOutput for EmbeddingAdapter {
-    fn emit_embedding(&mut self, embd: Vec<f32>) {
-        self.emit_node
-            .lock()
-            .unwrap()
-            .signals()
-            .embedding_finished()
-            .emit(&PackedFloat32Array::from(embd));
-    }
-}
-
-=======
->>>>>>> a2973c22
 #[godot_api]
 impl NobodyWhoEmbedding {
     #[signal]
@@ -401,38 +315,8 @@
         let mut result = || -> Result<(), String> {
             let model = self.get_model()?;
 
-<<<<<<< HEAD
-            let sampler_config = nobodywho::sampler_config::SamplerConfig::default();
-
-            // TODO: sampler_config and stop_tokens actually aren't needed here
-            // TODO: n_ctx should be configurable
-            let params = llm::LLMActorParams {
-                model,
-                sampler_config,
-                stop_tokens: vec![],
-                n_ctx: 4096,
-                use_embeddings: true,
-            };
-
-            let (embed_tx, embed_rx) = tokio::sync::mpsc::channel(4096); // TODO: this number is super random
-            self.embed_tx = Some(embed_tx.clone());
-
-            let adapter = EmbeddingAdapter {
-                emit_node: Arc::new(Mutex::new(self.to_gd())),
-            };
-            godot::task::spawn(async {
-                chat::simple_embedding_loop(params, embed_rx, Box::new(adapter))
-                    .await
-                    .unwrap_or_else(|e| {
-                        godot_error!("{e:?}");
-                        ()
-                    });
-            });
-
-=======
             // TODO: configurable n_ctx
             self.embed_handle = Some(nobodywho::embed::EmbeddingsHandle::new(model, 4096));
->>>>>>> a2973c22
             Ok(())
         };
         // run it and show error in godot if it fails
