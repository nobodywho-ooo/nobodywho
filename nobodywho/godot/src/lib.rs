--- conflicted
+++ resolved
@@ -27,92 +27,6 @@
     }
 }
 
-/// Configuration for text generation sampling strategies.
-///
-/// The sampler controls how the LLM selects tokens during generation, affecting
-/// the randomness, coherence, and style of the output. Use the preset methods
-/// to configure different sampling strategies like greedy, top-k, top-p, temperature,
-/// DRY, JSON, or custom grammars.
-#[derive(GodotClass)]
-#[class(init, base=Object)]
-struct NobodyWhoSampler {
-    sampler_config: SamplerConfig,
-}
-
-#[godot_api]
-impl NobodyWhoSampler {
-    /// Sets the sampler to use default sampling parameters.
-    /// This provides a balanced configuration suitable for most use cases.
-    #[func]
-    fn set_preset_default(&mut self) {
-        self.sampler_config = SamplerConfig::default();
-    }
-
-    /// Sets the sampler to use greedy sampling.
-    /// Always selects the most likely token at each step, resulting in deterministic output.
-    /// Use this for predictable, focused responses.
-    #[func]
-    fn set_preset_greedy(&mut self) {
-        self.sampler_config = SamplerPresets::greedy();
-    }
-
-    /// Sets the sampler to use top-k sampling.
-    /// Only considers the k most likely tokens at each step.
-    /// Lower values (e.g., 10-40) make output more focused, higher values more diverse.
-    #[func]
-    fn set_preset_top_k(&mut self, k: i32) {
-        self.sampler_config = SamplerPresets::top_k(k);
-    }
-
-    /// Sets the sampler to use top-p (nucleus) sampling.
-    /// Considers tokens until their cumulative probability reaches p.
-    /// Values like 0.9-0.95 provide a good balance between coherence and creativity.
-    #[func]
-    fn set_preset_top_p(&mut self, p: f32) {
-        self.sampler_config = SamplerPresets::top_p(p);
-    }
-
-    /// Sets the sampler to use temperature-based sampling.
-    /// Higher values (e.g., 0.8-1.2) increase randomness and creativity.
-    /// Lower values (e.g., 0.2-0.5) make output more focused and deterministic.
-    #[func]
-    fn set_preset_temperature(&mut self, temperature: f32) {
-        self.sampler_config = SamplerPresets::temperature(temperature);
-    }
-
-    /// Sets the sampler to use DRY (Don't Repeat Yourself) sampling.
-    /// Helps reduce repetitive text by penalizing recently generated tokens.
-    /// Useful for longer text generation where repetition is undesirable.
-    #[func]
-    fn set_preset_dry(&mut self) {
-        self.sampler_config = SamplerPresets::dry();
-    }
-
-    /// Sets the sampler to enforce JSON output format.
-    /// Constrains the model to generate valid JSON.
-    /// Useful when you need structured data from the LLM.
-    #[func]
-    fn set_preset_json(&mut self) {
-        self.sampler_config = SamplerPresets::json();
-    }
-
-    /// Sets the sampler to use a custom GBNF grammar.
-    /// Constrains the model output to match the provided grammar specification.
-    /// Use GBNF format (similar to EBNF) to define the structure of valid output.
-    #[func]
-    fn set_preset_grammar(&mut self, grammar: String) {
-        self.sampler_config = SamplerPresets::grammar(grammar);
-    }
-}
-
-impl Default for NobodyWhoSampler {
-    fn default() -> Self {
-        Self {
-            sampler_config: SamplerConfig::default(),
-        }
-    }
-}
-
 #[derive(GodotClass)]
 #[class(base=Node)]
 /// The model node is used to load the model, currently only GGUF models are supported.
@@ -209,10 +123,6 @@
     /// The model node for the chat.
     model_node: Option<Gd<NobodyWhoModel>>,
 
-    /// The sampler configuration for the chat.
-    #[var]
-    sampler: Gd<NobodyWhoSampler>,
-
     #[export]
     #[var(hint = MULTILINE_TEXT)]
     /// The system prompt for the chat, this is the basic instructions for the LLM's behavior.
@@ -251,7 +161,6 @@
 
             // config
             model_node: None,
-            sampler: Gd::from_init_fn(|_| NobodyWhoSampler::default()),
             stop_words: PackedStringArray::new(),
             chat_handle: None,
             signal_counter: AtomicU64::new(0),
@@ -270,52 +179,6 @@
         Ok(model)
     }
 
-<<<<<<< HEAD
-    fn get_sampler_config(&self) -> sampler_config::SamplerConfig {
-        let Some(sampler) = self.sampler.as_ref() else {
-            return sampler_config::SamplerConfig::default();
-        };
-
-        let sampler_ref = sampler.bind();
-        match sampler_ref.method {
-            SamplerMethodName::Default => sampler_config::SamplerConfig::default(),
-            SamplerMethodName::Greedy => sampler_config::SamplerPresets::greedy(),
-            SamplerMethodName::DRY => sampler_config::SamplerPresets::dry(),
-            SamplerMethodName::TopK => sampler_config::SamplerPresets::top_k(sampler_ref.top_k),
-            SamplerMethodName::TopP => sampler_config::SamplerPresets::top_p(sampler_ref.top_p),
-            SamplerMethodName::Temperature => {
-                sampler_config::SamplerPresets::temperature(sampler_ref.temperature)
-            }
-            SamplerMethodName::JSON => sampler_config::SamplerPresets::json(),
-            SamplerMethodName::Grammar => {
-                sampler_config::SamplerPresets::grammar(sampler_ref.grammar.to_string())
-            }
-        }
-    }
-
-    #[func]
-    fn set_sampler_config(&mut self, method: SamplerMethodName) {
-        if let Some(sampler) = self.sampler.as_mut() {
-            sampler.bind_mut().method = method;
-        } else {
-            let sampler = Gd::from_object(NobodyWhoSampler {
-                method,
-                top_k: 10,
-                top_p: 0.95,
-                temperature: 0.8,
-                grammar: "".into(),
-            });
-            self.sampler = Some(sampler);
-        }
-
-        let sampler_config = self.get_sampler_config();
-        if let Some(chat_handle) = self.chat_handle.as_mut() {
-            chat_handle.set_sampler(sampler_config);
-        }
-    }
-
-=======
->>>>>>> f506aacd
     #[func]
     /// Starts the LLM worker thread. This is required before you can send messages to the LLM.
     /// This fuction is blocking and can be a bit slow, so you may want to be strategic about when you call it.
@@ -329,6 +192,7 @@
 
     fn start_worker_impl(&mut self) -> Result<(), String> {
         let model = self.get_model()?;
+
         self.chat_handle = Some(nobodywho::chat::ChatHandle::new(
             model,
             nobodywho::chat::ChatConfig {
@@ -345,10 +209,6 @@
     /// Sends a message to the LLM.
     /// This will start the inference process. meaning you can also listen on the `response_updated` and `response_finished` signals to get the response.
     fn say(&mut self, message: String) {
-<<<<<<< HEAD
-=======
-        let sampler = self.sampler.bind().sampler_config.clone();
->>>>>>> f506aacd
         if let Some(chat_handle) = self.chat_handle.as_mut() {
             let mut generation_channel = chat_handle.say(message);
 
@@ -671,6 +531,85 @@
     /// Valid arguments are "TRACE", "DEBUG", "INFO", "WARN", and "ERROR".
     fn set_log_level(level: String) {
         set_log_level(&level);
+    }
+
+    /// Sets the sampler to use default sampling parameters.
+    /// This provides a balanced configuration suitable for most use cases.
+    #[func]
+    fn set_sampler_preset_default(&mut self) {
+        if let Some(chat_handle) = &mut self.chat_handle {
+            chat_handle.set_sampler(SamplerConfig::default());
+        }
+    }
+
+    /// Sets the sampler to use greedy sampling.
+    /// Always selects the most likely token at each step, resulting in deterministic output.
+    /// Use this for predictable, focused responses.
+    #[func]
+    fn set_sampler_preset_greedy(&mut self) {
+        if let Some(chat_handle) = &mut self.chat_handle {
+            chat_handle.set_sampler(SamplerPresets::greedy());
+        }
+    }
+
+    /// Sets the sampler to use top-k sampling.
+    /// Only considers the k most likely tokens at each step.
+    /// Lower values (e.g., 10-40) make output more focused, higher values more diverse.
+    #[func]
+    fn set_sampler_preset_top_k(&mut self, k: i32) {
+        if let Some(chat_handle) = &mut self.chat_handle {
+            chat_handle.set_sampler(SamplerPresets::top_k(k));
+        }
+    }
+
+    /// Sets the sampler to use top-p (nucleus) sampling.
+    /// Considers tokens until their cumulative probability reaches p.
+    /// Values like 0.9-0.95 provide a good balance between coherence and creativity.
+    #[func]
+    fn set_sampler_preset_top_p(&mut self, p: f32) {
+        if let Some(chat_handle) = &mut self.chat_handle {
+            chat_handle.set_sampler(SamplerPresets::top_p(p));
+        }
+    }
+
+    /// Sets the sampler to use temperature-based sampling.
+    /// Higher values (e.g., 0.8-1.2) increase randomness and creativity.
+    /// Lower values (e.g., 0.2-0.5) make output more focused and deterministic.
+    #[func]
+    fn set_sampler_preset_temperature(&mut self, temperature: f32) {
+        if let Some(chat_handle) = &mut self.chat_handle {
+            chat_handle.set_sampler(SamplerPresets::temperature(temperature));
+        }
+    }
+
+    /// Sets the sampler to use DRY (Don't Repeat Yourself) sampling.
+    /// Helps reduce repetitive text by penalizing recently generated tokens.
+    /// Useful for longer text generation where repetition is undesirable.
+    #[func]
+    fn set_sampler_preset_dry(&mut self) {
+        if let Some(chat_handle) = &mut self.chat_handle {
+            chat_handle.set_sampler(SamplerPresets::dry());
+        }
+    }
+
+    /// Sets the sampler to enforce JSON output format.
+    /// Constrains the model to generate valid JSON.
+    /// Useful when you need structured data from the LLM.
+    #[func]
+    fn set_sampler_preset_json(&mut self) {
+        if let Some(chat_handle) = &mut self.chat_handle {
+            chat_handle.set_sampler(SamplerPresets::json());
+        }
+    }
+
+    /// Sets the sampler to use a custom GBNF grammar.
+    /// Constrains the model output to match the provided grammar specification.
+    /// Use GBNF format (similar to EBNF) to define the structure of valid output.
+    #[func]
+    fn set_sampler_preset_grammar(&mut self, grammar: String) {
+        if let Some(chat_handle) = &mut self.chat_handle {
+            chat_handle.set_sampler(SamplerPresets::grammar(grammar));
+        }
     }
 }
 
