--- conflicted
+++ resolved
@@ -17,11 +17,8 @@
 tracing = { version = "0.1.41", features = ["log"] }
 tracing-subscriber = "0.3.19"
 futures = "0.3.31"
-<<<<<<< HEAD
 pyo3-introspection = "0.27.2"
-=======
 pyo3-log = "0.13.2"
->>>>>>> 0996e23f
 
 
 [dependencies.pyo3]
