use interoptopus::patterns::result::FFIError;
use interoptopus::patterns::slice::FFISlice;
use interoptopus::patterns::string::AsciiPointer;
use interoptopus::{
    callback, ffi_function, ffi_service, ffi_service_ctor, ffi_service_method, ffi_type, function,
    pattern, Inventory, InventoryBuilder,
};
use nobodywho::sampler_config::{SamplerConfig, SamplerPresets};
use std::ffi::c_char;
use std::sync::Arc;
use tracing::{debug, error, warn};

/// TRACING
static INIT: std::sync::Once = std::sync::Once::new();

/// Initialize tracing for tests
#[ffi_function]
#[no_mangle]
pub extern "C" fn init_tracing() {
    INIT.call_once(|| {
        tracing_subscriber::fmt()
            .with_max_level(tracing::Level::TRACE)
            .with_timer(tracing_subscriber::fmt::time::uptime())
            .with_span_events(tracing_subscriber::fmt::format::FmtSpan::CLOSE)
            .try_init()
            .ok();
    });
}

/// MODEL

#[ffi_type(patterns(ffi_error))]
#[repr(C)]
#[derive(Debug)]
pub enum ModelError {
    Ok = 0,
    Null = 1,
    Panic = 2,
    BadModelPath = 3,
    LoadFailed = 5,
}

impl FFIError for ModelError {
    const SUCCESS: Self = Self::Ok;
    const NULL: Self = Self::Null;
    const PANIC: Self = Self::Panic;
}

#[ffi_type(opaque)]
pub struct ModelWrapper {
    model_path: std::ffi::CString,
    use_gpu: bool,
    model: Option<nobodywho::llm::Model>,
}

#[ffi_service(error = "ModelError", prefix = "modelwrapper_")]
impl ModelWrapper {
    #[ffi_service_ctor]
    pub fn new(model_path_ptr: AsciiPointer, use_gpu: bool) -> Result<Self, ModelError> {
        let Some(model_path) = model_path_ptr.as_c_str().map(|s| s.to_owned()).to_owned() else {
            error!("Model path was null pointer.");
            return Err(ModelError::BadModelPath);
        };
        Ok(Self {
            model_path,
            use_gpu,
            model: None,
        })
    }

    #[ffi_service_method(on_panic = "undefined_behavior")]
    pub fn get_use_gpu_if_available(&self) -> bool {
        self.use_gpu
    }

    pub fn set_use_gpu_if_available(&mut self, value: bool) -> Result<(), ModelError> {
        self.use_gpu = value;
        Ok(())
    }

    #[ffi_service_method(on_panic = "undefined_behavior")]
    pub fn get_model_path(&self) -> *const std::ffi::c_char {
        // important that the C# caller side copies the returned data before calling set_model_path
        // e.g. using Marshal.PtrToStringAnsi
        self.model_path.as_ptr()
    }

    pub fn set_model_path(&mut self, model_path_ptr: AsciiPointer) -> Result<(), ModelError> {
        let Some(model_path) = model_path_ptr.as_c_str().map(|s| s.to_owned()).to_owned() else {
            error!("Model path was null pointer.");
            return Err(ModelError::Null);
        };
        self.model_path = model_path;
        Ok(())
    }

    fn get_model(&mut self) -> Result<nobodywho::llm::Model, nobodywho::errors::LoadModelError> {
        if let Some(ref model) = self.model {
            return Ok(model.clone());
        }

        let model_path_str = match self.model_path.to_str() {
            Ok(s) => s,
            Err(e) => {
                error!("Model path contained invalid UTF-8.");
                return Err(nobodywho::errors::LoadModelError::InvalidModel(format!(
                    "{e}"
                )));
            }
        };

        match nobodywho::llm::get_model(model_path_str, self.use_gpu) {
            Ok(model) => {
                self.model = Some(model.clone());
                Ok(model)
            }
            Err(err) => {
                warn!("Failed loading model: {err:?}");
                Err(err)
            }
        }
    }
}

callback!(ToolCallback(input: *const std::ffi::c_void) -> *const std::ffi::c_void);

/// CHAT WORKER
#[ffi_type(patterns(ffi_error))]
#[repr(C)]
#[derive(Debug)]
pub enum ChatError {
    Ok = 0,
    Null = 1,
    Panic = 2,
    GenerationInProgress = 3,
    BadSystemPrompt = 4,
    BadSayText = 5,
    LoadModelFailed = 6,
    WorkerNotStarted = 7,
    BadName = 8,
    BadDescription = 9,
    BadJsonSchema = 10,
    BadReturnValue = 11,
    WorkerDiedWhileWaiting = 12,
}

impl FFIError for ChatError {
    const SUCCESS: Self = Self::Ok;
    const NULL: Self = Self::Null;
    const PANIC: Self = Self::Panic;
}

#[ffi_type(opaque)]
pub struct ChatWrapper {
    handle: Option<nobodywho::chat::ChatHandle>,
    response_rx: Option<tokio::sync::mpsc::Receiver<nobodywho::llm::WriteOutput>>,
    last_returned_cstring: std::ffi::CString,
    _cstring_allocation: std::ffi::CString,
    tools: Vec<nobodywho::chat::Tool>,
}

#[ffi_service(error = "ChatError", prefix = "chatwrapper_")]
impl ChatWrapper {
    #[ffi_service_ctor]
    pub fn new() -> Result<Self, ChatError> {
        Ok(ChatWrapper {
            handle: None,
            response_rx: None,
            last_returned_cstring: std::ffi::CString::default(),
            _cstring_allocation: std::ffi::CString::default(),
            tools: vec![],
        })
    }

    pub fn start_worker(
        &mut self,
        modelwrapper: &mut ModelWrapper,
        n_ctx: u32,
        system_prompt: AsciiPointer,
    ) -> Result<(), ChatError> {
        let model = modelwrapper
            .get_model()
            .map_err(|_| ChatError::LoadModelFailed)?;

        let system_prompt = system_prompt
            .as_str()
            .map_err(|_| ChatError::BadSystemPrompt)?
            .into();

        let handle = nobodywho::chat::ChatHandle::new(
            model,
            nobodywho::chat::ChatConfig {
                n_ctx,
                system_prompt,
                tools: self.tools.clone(),
                allow_thinking: true,
<<<<<<< HEAD
                sampler: SamplerConfig::default(),
=======
                sampler_config: SamplerConfig::default(),
>>>>>>> 0996e23f
            },
        );
        self.handle = Some(handle);
        Ok(())
    }

    pub fn reset_context(&self, system_prompt: AsciiPointer) -> Result<(), ChatError> {
        let system_prompt = system_prompt
            .as_str()
            .map_err(|_| ChatError::BadSystemPrompt)?
            .into();
        if let Some(ref handle) = self.handle {
            handle.reset_chat(system_prompt, self.tools.clone());
            Ok(())
        } else {
            Err(ChatError::WorkerNotStarted)
        }
    }

    pub fn ask(
        &mut self,
        text: AsciiPointer,
        use_grammar: bool,
        grammar: AsciiPointer,
    ) -> Result<(), ChatError> {
        if self.response_rx.is_some() {
            error!("There is already a generation in progress. Please wait for it to finish before starting a new one.");
            return Err(ChatError::GenerationInProgress);
        }

        if let Some(ref mut handle) = self.handle {
            let grammar = if use_grammar {
                grammar.as_str().ok()
            } else {
                None
            };

            let sampler = grammar.map_or(SamplerConfig::default(), |g| {
                SamplerPresets::grammar(g.to_string())
            });

<<<<<<< HEAD
            handle.set_sampler(sampler);

            // lets go!
            let response_rx = handle.say(text.as_str().map_err(|_| ChatError::BadSayText)?.into());
=======
            if handle.set_sampler_config(sampler).is_err() {
                return Err(ChatError::WorkerDiedWhileWaiting);
            }

            let response_rx = handle.ask_channel(text.as_str().map_err(|_| ChatError::BadSayText)?);
>>>>>>> 0996e23f

            debug_assert!(self.response_rx.is_none());
            self.response_rx = Some(response_rx);

            Ok(())
        } else {
            warn!("Worker not started yet. Please call StartWorker first.");
            Err(ChatError::WorkerNotStarted)
        }
    }

    pub fn add_tool(
        &mut self,
        callback: ToolCallback,
        name: AsciiPointer,
        description: AsciiPointer,
        json_schema: AsciiPointer,
    ) -> Result<(), ChatError> {
        if let Some(ref mut _handle) = self.handle {
            let name = name.as_str().map_err(|_| ChatError::BadName)?;
            let description = description
                .as_str()
                .map_err(|_| ChatError::BadDescription)?;
            let json_schema: serde_json::Value =
                serde_json::from_str(json_schema.as_str().map_err(|_| ChatError::BadJsonSchema)?)
                    .map_err(|_| ChatError::BadJsonSchema)?;

            let callback = move |json: serde_json::Value| -> String {
                let json_str = std::ffi::CString::new(json.to_string()).unwrap();
                let res: *const std::ffi::c_void =
                    callback.call(json_str.as_ptr() as *const std::ffi::c_void);
                // Cast back to str
                let res_str = unsafe { std::ffi::CStr::from_ptr(res as *const c_char) };
                res_str.to_str().unwrap().to_string()
            };
            let tool = nobodywho::chat::Tool::new(
                name.to_string(),
                description.to_string(),
                json_schema,
                Arc::new(callback),
            );
            self.tools.push(tool);
            Ok(())
        } else {
            Err(ChatError::WorkerNotStarted)
        }
    }

    pub fn clear_tools(&mut self) -> Result<(), ChatError> {
        self.tools.clear();
        Ok(())
    }

    #[ffi_service_method(on_panic = "return_default")]
    pub fn get_chat_history(&mut self) -> JsonPointer {
        let Some(ref handle) = self.handle else {
            return JsonPointer::default();
        };

        let Ok(chat_history) = handle.get_chat_history() else {
            // XXX: this error handling pattern is quite bad...
            return JsonPointer::default();
        };

        let json: String = serde_json::to_string(&chat_history).unwrap_or_default();
        debug!("chat_history: {json}");
        let cstring = std::ffi::CString::new(json).unwrap_or_default();

        // let Ok(chat_history) = handle.get_chat_history() else {};
        self._cstring_allocation = cstring;
        JsonPointer {
            ptr: self._cstring_allocation.as_ptr(),
            len: self._cstring_allocation.as_bytes().len() as u32,
        }
    }

    pub fn set_chat_history(&mut self, chat_history: AsciiPointer) -> Result<(), ChatError> {
        if let Some(ref handle) = self.handle {
            let string = chat_history
                .as_str()
                .map_err(|_| ChatError::BadJsonSchema)?;
            let json: serde_json::Value =
                serde_json::from_str(string).map_err(|_| ChatError::BadJsonSchema)?;
            let messages: Vec<nobodywho::chat_state::Message> =
                serde_json::from_value(json["messages"].clone())
                    .map_err(|_| ChatError::BadJsonSchema)?;

            if handle.set_chat_history(messages).is_err() {
                return Err(ChatError::WorkerDiedWhileWaiting);
            }

            Ok(())
        } else {
            Err(ChatError::WorkerNotStarted)
        }
    }

    pub fn stop(&mut self) -> Result<(), ChatError> {
        if let Some(ref mut handle) = self.handle {
            handle.stop_generation();
            Ok(())
        } else {
            Err(ChatError::WorkerNotStarted)
        }
    }

    pub fn set_sampler_config(
        &mut self,
        use_grammar: bool,
        grammar: AsciiPointer,
    ) -> Result<(), ChatError> {
        if let Some(ref handle) = self.handle {
            let grammar = if use_grammar {
                grammar.as_str().ok()
            } else {
                None
            };

            let sampler = grammar.map_or(SamplerConfig::default(), |g| {
                SamplerPresets::grammar(g.to_string())
            });

            if handle.set_sampler_config(sampler).is_err() {
                return Err(ChatError::WorkerDiedWhileWaiting);
            };

            Ok(())
        } else {
            Err(ChatError::WorkerNotStarted)
        }
    }

    #[ffi_service_method(on_panic = "return_default")]
    pub fn poll_response(&mut self) -> PollResponseResult {
        use tokio::sync::mpsc::error::TryRecvError;
        if let Some(ref mut rx) = self.response_rx {
            match rx.try_recv() {
                Err(TryRecvError::Empty) => PollResponseResult::default(),
                Err(TryRecvError::Disconnected) => {
                    warn!("Could not poll. No active generation");
                    self.response_rx = None;
                    PollResponseResult::default()
                }
                Ok(nobodywho::llm::WriteOutput::Token(tok)) => {
                    debug!("Got token");
                    // store last returned cstring, so we dont have to transfer ownership
                    // on the C# side, we just need to make a copy before calling poll next time
                    // otherwise, we get UB.
                    let Ok(cstring_to_return) = std::ffi::CString::new(tok) else {
                        error!("Latest token contains a null byte.");
                        return PollResponseResult::default();
                    };
                    self.last_returned_cstring = cstring_to_return;

                    PollResponseResult {
                        kind: PollResponseKind::Token,
                        ptr: self.last_returned_cstring.as_ptr(),
                        len: self.last_returned_cstring.as_bytes().len() as u32,
                    }
                }
                Ok(nobodywho::llm::WriteOutput::Done(resp)) => {
                    debug!("Got full resp: {resp:?}");
                    // same as above
                    let Ok(cstring_to_return) = std::ffi::CString::new(resp) else {
                        error!("Latest response contains a null byte.");
                        return PollResponseResult::default();
                    };
                    self.last_returned_cstring = cstring_to_return;

                    self.response_rx = None;

                    PollResponseResult {
                        kind: PollResponseKind::Done,
                        ptr: self.last_returned_cstring.as_ptr(),
                        len: self.last_returned_cstring.as_bytes().len() as u32,
                    }
                }
            }
        } else {
            PollResponseResult::default()
        }
    }
}

#[ffi_type(patterns(ffi_enum))]
#[repr(C)]
pub enum PollResponseKind {
    Nothing = 0,
    Token = 1,
    Done = 2,
}

#[ffi_type]
#[repr(C)]
pub struct PollResponseResult {
    pub kind: PollResponseKind,
    pub ptr: *const std::ffi::c_char,
    pub len: u32,
}

impl Default for PollResponseResult {
    fn default() -> Self {
        Self {
            kind: PollResponseKind::Nothing,
            ptr: std::ptr::null(),
            len: 0,
        }
    }
}

#[ffi_type]
#[repr(C)]
pub struct JsonPointer {
    pub ptr: *const std::ffi::c_char,
    pub len: u32,
}

impl Default for JsonPointer {
    fn default() -> Self {
        Self {
            ptr: std::ptr::null(),
            len: 0,
        }
    }
}
/// ENCODER

#[ffi_type(patterns(ffi_error))]
#[repr(C)]
#[derive(Debug)]
pub enum EncodeError {
    Ok = 0,
    Null = 1,
    Panic = 2,
    GenerationInProgress = 3,
    BadEncodeText = 4,
    LoadModelFailed = 5,
    WorkerNotStarted = 6,
}

impl FFIError for EncodeError {
    const SUCCESS: Self = Self::Ok;
    const NULL: Self = Self::Null;
    const PANIC: Self = Self::Panic;
}

#[ffi_type(opaque)]
pub struct EncoderWrapper {
    handle: Option<nobodywho::encoder::EncoderAsync>,
    response_rx: Option<tokio::sync::mpsc::Receiver<Vec<f32>>>,
    last_returned_encoding: Vec<f32>,
}

#[ffi_service(error = "EncodeError", prefix = "encoderwrapper_")]
impl EncoderWrapper {
    #[ffi_service_ctor]
    pub fn new() -> Result<Self, EncodeError> {
        Ok(EncoderWrapper {
            handle: None,
            response_rx: None,
            last_returned_encoding: vec![],
        })
    }

    pub fn start_worker(
        &mut self,
        modelwrapper: &mut ModelWrapper,
        n_ctx: u32,
    ) -> Result<(), EncodeError> {
        let model = modelwrapper
            .get_model()
            .map_err(|_| EncodeError::LoadModelFailed)?;
        let handle = nobodywho::encoder::EncoderAsync::new(model, n_ctx);
        self.handle = Some(handle);
        Ok(())
    }

    pub fn encode(&mut self, text: AsciiPointer) -> Result<(), EncodeError> {
        if self.response_rx.is_some() {
            error!("There is already a generation in progress. Please wait for it to finish before starting a new one.");
            return Err(EncodeError::GenerationInProgress);
        }

        let text = text
            .as_str()
            .map_err(|_| EncodeError::BadEncodeText)?
            .to_string();
        if let Some(ref mut handle) = self.handle {
            let response_rx = handle.encode(text);
            debug_assert!(self.response_rx.is_none());
            self.response_rx = Some(response_rx);
            Ok(())
        } else {
            Err(EncodeError::WorkerNotStarted)
        }
    }

    #[ffi_service_method(on_panic = "undefined_behavior")]
    pub fn poll_encoding(&mut self) -> FFISlice<'_, f32> {
        use tokio::sync::mpsc::error::TryRecvError;
        if let Some(ref mut rx) = self.response_rx {
            match rx.try_recv() {
                Err(TryRecvError::Empty) => FFISlice::default(),
                Err(TryRecvError::Disconnected) => {
                    warn!("Could not poll. No active generation");
                    self.response_rx = None;
                    FFISlice::default()
                }
                Ok(encoding) => {
                    self.last_returned_encoding = encoding;
                    self.response_rx = None;
                    FFISlice::from_slice(self.last_returned_encoding.as_slice())
                }
            }
        } else {
            FFISlice::<f32>::default()
        }
    }
}

#[ffi_function]
#[no_mangle]
pub extern "C" fn cosine_similarity(a: FFISlice<f32>, b: FFISlice<f32>) -> f32 {
    nobodywho::encoder::cosine_similarity(a.as_slice(), b.as_slice())
}

/// BINDINGS

pub fn my_inventory() -> Inventory {
    InventoryBuilder::new()
        .register(function!(init_tracing))
        .register(pattern!(ModelWrapper))
        .register(pattern!(ChatWrapper))
        .register(pattern!(EncoderWrapper))
        .register(function!(cosine_similarity))
        .inventory()
}

#[test]
fn bindings_csharp() -> Result<(), interoptopus::Error> {
    // this is just for (ab)using `cargo test` to generate bindings
    use interoptopus::util::NamespaceMappings;
    use interoptopus::Interop;
    use interoptopus_backend_csharp::{Config, Generator, ParamSliceType};

    let config = Config {
        dll_name: "nobodywho_unity".to_string(),
        class: "NobodyWhoBindings".into(),
        namespace_mappings: NamespaceMappings::new("NobodyWho"),
        param_slice_type: ParamSliceType::Array,
        ..Config::default()
    };

    // Generate the bindings
    Generator::new(config, my_inventory()).write_file("./src/Runtime/NobodyWhoBindings.cs")?;

    // This is kind of ugly but i dont see a better way (unless we overwrite the config).
    // Post-process the generated file to add version logging
    let mut content = std::fs::read_to_string("./src/Runtime/NobodyWhoBindings.cs")?;
    content = content.replace(
        "static NobodyWhoBindings()\n        {\n        }",
        &format!(
        "static NobodyWhoBindings()\n        {{\n            UnityEngine.Debug.Log(\"NobodyWho Library Version: {}\");\n        }}",
            env!("CARGO_PKG_VERSION")
        )
    );
    std::fs::write("./src/Runtime/NobodyWhoBindings.cs", content)?;

    Ok(())
}<|MERGE_RESOLUTION|>--- conflicted
+++ resolved
@@ -194,11 +194,7 @@
                 system_prompt,
                 tools: self.tools.clone(),
                 allow_thinking: true,
-<<<<<<< HEAD
-                sampler: SamplerConfig::default(),
-=======
                 sampler_config: SamplerConfig::default(),
->>>>>>> 0996e23f
             },
         );
         self.handle = Some(handle);
@@ -240,18 +236,11 @@
                 SamplerPresets::grammar(g.to_string())
             });
 
-<<<<<<< HEAD
-            handle.set_sampler(sampler);
-
-            // lets go!
-            let response_rx = handle.say(text.as_str().map_err(|_| ChatError::BadSayText)?.into());
-=======
             if handle.set_sampler_config(sampler).is_err() {
                 return Err(ChatError::WorkerDiedWhileWaiting);
             }
 
             let response_rx = handle.ask_channel(text.as_str().map_err(|_| ChatError::BadSayText)?);
->>>>>>> 0996e23f
 
             debug_assert!(self.response_rx.is_none());
             self.response_rx = Some(response_rx);
