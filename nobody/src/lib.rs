--- conflicted
+++ resolved
@@ -5,12 +5,7 @@
 use llama_cpp_2::model::LlamaModel;
 use llm::run_worker;
 use std::sync::mpsc::{Receiver, Sender};
-<<<<<<< HEAD
 use std::sync::Arc;
-=======
-
-use crate::model::{ModelActor, ModelOutput};
->>>>>>> 3b341f4d
 
 struct NobodyExtension;
 
@@ -56,15 +51,9 @@
     #[export]
     model_node: Option<Gd<NobodyModel>>,
 
-<<<<<<< HEAD
     completion_rx: Option<Receiver<llm::LLMOutput>>,
     prompt_tx: Option<Sender<String>>,
-=======
-    // channels for communicating with ModelActor
-    rx: Receiver<ModelOutput>,
-    tx: Sender<ModelOutput>,
 
->>>>>>> 3b341f4d
     base: Base<Node>,
 }
 
@@ -80,7 +69,6 @@
     }
 
     fn physics_process(&mut self, _delta: f64) {
-<<<<<<< HEAD
         loop {
             if let Some(rx) = self.completion_rx.as_ref() {
                 match rx.try_recv() {
@@ -99,25 +87,6 @@
                         godot_error!("Unexpected: Model channel disconnected");
                     }
                 }
-=======
-        // poll for new output from the model
-        match self.rx.try_recv() {
-            // model output another token
-            Ok(ModelOutput::Token(token)) => {
-                self.base_mut()
-                    .emit_signal("completion_updated".into(), &[Variant::from(token)]);
-            }
-            // model is done generating
-            Ok(ModelOutput::Done) => {
-                self.base_mut()
-                    .emit_signal("completion_finished".into(), &[]);
-            }
-            // no new token, do nothing yet
-            Err(std::sync::mpsc::TryRecvError::Empty) => (),
-            // model no longer exists..
-            Err(std::sync::mpsc::TryRecvError::Disconnected) => {
-                godot_error!("Model worker was disconnected.")
->>>>>>> 3b341f4d
             }
         }
     }
@@ -126,7 +95,6 @@
 #[godot_api]
 impl NobodyPrompt {
     #[func]
-<<<<<<< HEAD
     fn run(&mut self) {
         if let Some(gd_model_node) = self.model_node.as_mut() {
             let nobody_model: GdRef<NobodyModel> = gd_model_node.bind();
@@ -143,28 +111,6 @@
                 });
             } else {
                 godot_error!("Unexpected: Model node is not ready yet.");
-=======
-    fn prompt(&mut self, prompt: String) {
-        match self.model_node {
-            Some(ref mut gd_model_node) => {
-                let mut nobody_model: GdMut<NobodyModel> = gd_model_node.bind_mut();
-                let model_actor = match &nobody_model.model_actor {
-                    Some(model_actor) => model_actor,
-                    None => {
-                        godot_warn!("Model was not loaded yet. Loading now... Call the .run() method on NobodyModel to control when to load the model.");
-                        nobody_model.run();
-                        if let Some(model_actor) = &nobody_model.model_actor {
-                            model_actor
-                        } else {
-                            panic!("Unexpected: nobody_model.model_actor is still None after calling run()");
-                        }
-                    }
-                };
-                model_actor.get_completion(prompt, self.tx.clone());
-            }
-            None => {
-                godot_error!("You must set a model node first.");
->>>>>>> 3b341f4d
             }
         } else {
             godot_error!("Model node not set");
