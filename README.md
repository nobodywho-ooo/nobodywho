![Nobody Who](./assets/banner.png)

[![Discord](https://img.shields.io/discord/1308812521456799765?logo=discord&style=flat-square)](https://discord.gg/qhaMc2qCYB)
[![Matrix](https://img.shields.io/badge/Matrix-000?logo=matrix&logoColor=fff)](https://matrix.to/#/#nobodywho:matrix.org)
[![Mastodon](https://img.shields.io/badge/Mastodon-6364FF?logo=mastodon&logoColor=fff&style=flat-square)](https://mastodon.gamedev.place/@nobodywho)
[![Godot Engine](https://img.shields.io/badge/Godot-%23FFFFFF.svg?logo=godot-engine&style=flat-square)](https://godotengine.org/asset-library/asset/2886)
![GitHub Sponsors](https://img.shields.io/github/sponsors/nobodywho-ooo?style=flat-square)


NobodyWho is a plugin for the Godot game engine that lets you interact with local LLMs for interactive storytelling.


## At a Glance

* 🏃 Run LLM-driven characters locally without internet
* ⚡ Super fast inference on GPU powered by Vulkan or Metal
* 🔧 Easy setup - just two nodes to get started
* 🎯 Perfect for games, interactive stories, and NPCs
* 💻 Cross-platform: Windows, Linux, macOS

## Demo video

Small demo of a use-case. This video was recorded in real time on a laptop, to give you an idea of performance.

The code for this showcase is in the [demo-game](./demo-game) folder of this repo. It amounts to about 100 lines of code in a single file, most of it being UI stuff.

![](./assets/foobars-potionshop.gif)

## How to Install

You can install it from inside the Godot editor: In Godot 4.3+, go to AssetLib and search for "NobodyWho".

...or you can grab a specific version from our [github releases page.](https://github.com/nobodywho-ooo/nobodywho/releases) You can install these zip files by going to the "AssetLib" tab in Godot and selecting "Import".

Make sure that the ignore asset root option is set in the import dialogue.

## How to Help 

* ⭐ Star the repo and spread the word about NobodyWho!
* Join our [Discord](https://discord.gg/qhaMc2qCYB) or [Matrix](https://matrix.to/#/#nobodywho:matrix.org) communities
* Found a bug? Open an issue!
* Submit your own PR - contributions welcome
* 💝 [Become a sponsor](https://github.com/sponsors/nobodywho-ooo) to support development
* Help improve docs or write tutorials


## Getting started

The plugin does not include a large language model (LLM). You need to provide an LLM in the GGUF file format. A good place to start is something like [Gemma 2 2B](https://huggingface.co/bartowski/gemma-2-2b-it-GGUF/resolve/main/gemma-2-2b-it-Q4_K_M.gguf)

Once you have a GGUF model file, you can add a `NobodyWhoModel` node to your Godot scene. On this node, set the model file to the GGUF model you just downloaded.

`NobodyWhoModel` contains the weights of the model. The model takes up a lot of RAM, and can take a little while to initialize, so if you plan on having several characters/conversations, it's a big advantage to point to the same `NobodyWhoModel` node.

Now you can add a `NobodyWhoChat` node to your scene. From the node inspector, set the "Model Node" field, to show this chat node where to find the `NobodyWhoModel`.
Also in the inspector, you can provide a prompt, which gives the LLM instructions on how to carry out the chat.

Now you can add a script to the `NobodyWhoChat` node, to provide your chat interaction.

`NobodyWhoChat` uses this programming interface:

- `say(text: String)`: a function that can be used to send text from the user to the LLM.
- `response_updated(token: String)`: a signal that is emitted every time the LLM produces more text. Contains roughly one word per invocation.
- `response_finished(response: String)`: a signal which indicates that the LLM is done speaking.
- `start_worker()`: a function that starts the LLM worker. The LLM needs a few seconds to get ready before chatting, so you may want to call this ahead of time.


## Example `NobodyWhoChat` script

```gdscript
extends NobodyWhoChat

func _ready():
	# configure node
	model_node = get_node("../ChatModel")
	system_prompt = "You are an evil wizard. Always try to curse anyone who talks to you."

	# say something
	say("Hi there! Who are you?")

	# wait for the response
	var response = await response_finished
	print("Got response: " + response)

    # in this example we just use the `response_finished` signal to get the complete response
    # in real-world-use you definitely want to connect `response_updated`, which gives one word at a time
    # the whole interaction feels *much* smoother if you stream the response out word-by-word.
```


## Example `NobodyWhoEmbedding` script

```gdscript
extends NobodyWhoEmbedding

func _ready():
    # configure node
    self.model_node = get_node("../EmbeddingModel")

    # generate some embeddings
    embed("The dragon is on the hill.")
    var dragon_hill_embd = await self.embedding_finished

    embed("The dragon is hungry for humans.")
    var dragon_hungry_embd = await self.embedding_finished

    embed("This doesn't matter.")
    var irrelevant_embd = await self.embedding_finished

    # test similarity,
    # here we show that two embeddings will have high similarity, if they mean similar things
    var low_similarity = cosine_similarity(irrelevant_embd, dragon_hill_embd)
    var high_similarity = cosine_similarity(dragon_hill_embd, dragon_hungry_embd) 
    assert(low_similarity < high_similarity)
```


## Licensing

There has been some confusion about the licensing terms of this plugin. To clarify:

You are allowed to use this plugin in proprietary and commercial projects, free of charge.

If you distribute modified versions of the code *in this repo*, you must open source those changes.

Feel free to make proprietary games using NobodyWho, but don't make a proprietary fork of NobodyWho.


<<<<<<< HEAD
# Featured Examples

* [The Asteroid](https://github.com/cesare-montresor/TheAsteroid)
    * A game where you can chat with the crew of a spacestation to figure out what happened in the accident.
    
=======

[![Contributor Covenant](https://img.shields.io/badge/Contributor%20Covenant-2.1-4baaaa.svg)](code_of_conduct.md) 
>>>>>>> f8f20187
<|MERGE_RESOLUTION|>--- conflicted
+++ resolved
@@ -126,13 +126,10 @@
 Feel free to make proprietary games using NobodyWho, but don't make a proprietary fork of NobodyWho.
 
 
-<<<<<<< HEAD
 # Featured Examples
 
 * [The Asteroid](https://github.com/cesare-montresor/TheAsteroid)
     * A game where you can chat with the crew of a spacestation to figure out what happened in the accident.
     
-=======
 
-[![Contributor Covenant](https://img.shields.io/badge/Contributor%20Covenant-2.1-4baaaa.svg)](code_of_conduct.md) 
->>>>>>> f8f20187
+[![Contributor Covenant](https://img.shields.io/badge/Contributor%20Covenant-2.1-4baaaa.svg)](code_of_conduct.md) 