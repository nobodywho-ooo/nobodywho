--- conflicted
+++ resolved
@@ -7,15 +7,6 @@
     steps:
       - name: "Checkout"
         uses: actions/checkout@v4
-<<<<<<< HEAD
-      - name: "Setup rust toolchain"
-        uses: actions-rust-lang/setup-rust-toolchain@v1
-        with:
-          components: rustfmt
-      - name: "Run rustfmt check"
-        working-directory: "./nobodywho"
-        run: cargo fmt --all --check
-=======
 
       - name: "Setup rust toolchain"
         uses: actions-rust-lang/setup-rust-toolchain@v1
@@ -33,5 +24,4 @@
 
       - name: "Run clippy check"
         working-directory: "./nobodywho/core"
-        run: cargo clippy --no-deps -- -D warnings
->>>>>>> f2e704d0
+        run: cargo clippy --no-deps -- -D warnings